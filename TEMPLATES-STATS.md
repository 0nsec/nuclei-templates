--- conflicted
+++ resolved
@@ -1,830 +1,5 @@
 |         TAG          | COUNT |             AUTHOR             | COUNT |    DIRECTORY     | COUNT | SEVERITY | COUNT |  TYPE   | COUNT |
 |----------------------|-------|--------------------------------|-------|------------------|-------|----------|-------|---------|-------|
-<<<<<<< HEAD
-| cve                  |   739 | pikpikcu                       |   273 | cves             |   739 | info     |   650 | http    |  1991 |
-| lfi                  |   266 | dhiyaneshdk                    |   268 | vulnerabilities  |   307 | high     |   560 | file    |    46 |
-| panel                |   252 | daffainfo                      |   217 | exposed-panels   |   250 | medium   |   456 | network |    42 |
-| xss                  |   248 | pdteam                         |   195 | technologies     |   192 | critical |   276 | dns     |    12 |
-| wordpress            |   235 | geeknik                        |   154 | exposures        |   188 | low      |   154 |         |       |
-| exposure             |   233 | dwisiswant0                    |   131 | misconfiguration |   136 |          |       |         |       |
-| rce                  |   200 | gy741                          |    76 | takeovers        |    64 |          |       |         |       |
-| tech                 |   183 | pussycat0x                     |    69 | default-logins   |    56 |          |       |         |       |
-| cve2020              |   164 | princechaddha                  |    61 | file             |    46 |          |       |         |       |
-| wp-plugin            |   161 | madrobot                       |    61 | workflows        |    37 |          |       |         |       |
-| cve2021              |   138 | 0x_akoko                       |    43 | network          |    33 |          |       |         |       |
-| cve2019              |    96 | gaurang                        |    42 | iot              |    25 |          |       |         |       |
-| config               |    94 | philippedelteil                |    27 | miscellaneous    |    24 |          |       |         |       |
-| cve2018              |    86 | ice3man                        |    26 | dns              |    12 |          |       |         |       |
-| joomla               |    79 | organiccrap                    |    24 | fuzzing          |    10 |          |       |         |       |
-| apache               |    70 | sheikhrishad                   |    15 | cnvd             |     9 |          |       |         |       |
-| cve2010              |    69 | pr3r00t                        |    14 | headless         |     5 |          |       |         |       |
-| takeover             |    68 | milo2012                       |    14 |                  |       |          |       |         |       |
-| iot                  |    66 | techbrunchfr                   |    13 |                  |       |          |       |         |       |
-| token                |    65 | suman_kar                      |    12 |                  |       |          |       |         |       |
-| default-login        |    63 | r3dg33k                        |    11 |                  |       |          |       |         |       |
-| oob                  |    55 | cyllective                     |    11 |                  |       |          |       |         |       |
-| cve2017              |    50 | random_robbie                  |    10 |                  |       |          |       |         |       |
-| unauth               |    47 | wdahlenb                       |    10 |                  |       |          |       |         |       |
-| file                 |    46 | righettod                      |    10 |                  |       |          |       |         |       |
-| network              |    42 | hackergautam                   |     9 |                  |       |          |       |         |       |
-| sqli                 |    38 | nadino                         |     9 |                  |       |          |       |         |       |
-| ssrf                 |    37 | melbadry9                      |     9 |                  |       |          |       |         |       |
-|                      |    37 | that_juan_                     |     8 |                  |       |          |       |         |       |
-| oracle               |    36 | aashiq                         |     8 |                  |       |          |       |         |       |
-| cve2016              |    36 | iamthefrogy                    |     8 |                  |       |          |       |         |       |
-| redirect             |    34 | dr_set                         |     7 |                  |       |          |       |         |       |
-| logs                 |    30 | techryptic (@tech)             |     7 |                  |       |          |       |         |       |
-| jira                 |    28 | emadshanab                     |     7 |                  |       |          |       |         |       |
-| listing              |    27 | harshbothra_                   |     7 |                  |       |          |       |         |       |
-| atlassian            |    27 | 0x240x23elu                    |     7 |                  |       |          |       |         |       |
-| cve2015              |    24 | oppsec                         |     7 |                  |       |          |       |         |       |
-| misc                 |    23 | randomstr1ng                   |     7 |                  |       |          |       |         |       |
-| disclosure           |    22 | meme-lord                      |     7 |                  |       |          |       |         |       |
-| auth-bypass          |    21 | dogasantos                     |     7 |                  |       |          |       |         |       |
-| cisco                |    20 | kophjager007                   |     7 |                  |       |          |       |         |       |
-| generic              |    20 | puzzlepeaches                  |     6 |                  |       |          |       |         |       |
-| aem                  |    19 | caspergn                       |     6 |                  |       |          |       |         |       |
-| cve2014              |    19 | __fazal                        |     6 |                  |       |          |       |         |       |
-| router               |    19 | pentest_swissky                |     6 |                  |       |          |       |         |       |
-| sap                  |    18 | logicalhunter                  |     6 |                  |       |          |       |         |       |
-| debug                |    18 | ganofins                       |     5 |                  |       |          |       |         |       |
-| springboot           |    18 | elsfa7110                      |     5 |                  |       |          |       |         |       |
-| misconfig            |    18 | panch0r3d                      |     5 |                  |       |          |       |         |       |
-| php                  |    16 | rootxharsh                     |     5 |                  |       |          |       |         |       |
-| login                |    14 | joanbono                       |     5 |                  |       |          |       |         |       |
-| fuzz                 |    14 | iamnoooob                      |     5 |                  |       |          |       |         |       |
-| cve2011              |    14 | yanyun                         |     5 |                  |       |          |       |         |       |
-| weblogic             |    14 | lu4nx                          |     4 |                  |       |          |       |         |       |
-| cve2012              |    14 | nodauf                         |     4 |                  |       |          |       |         |       |
-| struts               |    14 | github.com/its0x08             |     4 |                  |       |          |       |         |       |
-| zoho                 |    13 | e_schultze_                    |     4 |                  |       |          |       |         |       |
-| android              |    13 | xelkomy                        |     4 |                  |       |          |       |         |       |
-| dns                  |    13 | emenalf                        |     3 |                  |       |          |       |         |       |
-| devops               |    13 | sushantkamble                  |     3 |                  |       |          |       |         |       |
-| adobe                |    13 | idealphase                     |     3 |                  |       |          |       |         |       |
-| aws                  |    12 | jarijaas                       |     3 |                  |       |          |       |         |       |
-| manageengine         |    12 | impramodsargar                 |     3 |                  |       |          |       |         |       |
-| jenkins              |    12 | mavericknerd                   |     3 |                  |       |          |       |         |       |
-| dlink                |    12 | vsh00t                         |     3 |                  |       |          |       |         |       |
-| wp-theme             |    11 | incogbyte                      |     3 |                  |       |          |       |         |       |
-| cve2013              |    11 | binaryfigments                 |     3 |                  |       |          |       |         |       |
-| dell                 |    10 | z3bd                           |     3 |                  |       |          |       |         |       |
-| xxe                  |    10 | skeltavik                      |     3 |                  |       |          |       |         |       |
-| ftp                  |     9 | dudez                          |     3 |                  |       |          |       |         |       |
-| intrusive            |     9 | thomas_from_offensity          |     3 |                  |       |          |       |         |       |
-| magento              |     9 | fyoorer                        |     3 |                  |       |          |       |         |       |
-| airflow              |     8 | shifacyclewala                 |     3 |                  |       |          |       |         |       |
-| cnvd                 |     8 | johnk3r                        |     3 |                  |       |          |       |         |       |
-| vmware               |     8 | _generic_human_                |     3 |                  |       |          |       |         |       |
-| rails                |     8 | tess                           |     3 |                  |       |          |       |         |       |
-| nginx                |     8 | 0w4ys                          |     3 |                  |       |          |       |         |       |
-| gitlab               |     8 | yash anand @yashanand155       |     3 |                  |       |          |       |         |       |
-| scada                |     8 | shine                          |     3 |                  |       |          |       |         |       |
-| ruijie               |     8 | unstabl3                       |     3 |                  |       |          |       |         |       |
-| google               |     7 | f1tz                           |     3 |                  |       |          |       |         |       |
-| coldfusion           |     7 | arcc                           |     2 |                  |       |          |       |         |       |
-| cve2009              |     7 | whoever                        |     2 |                  |       |          |       |         |       |
-| netgear              |     7 | hahwul                         |     2 |                  |       |          |       |         |       |
-| kubernetes           |     7 | foulenzer                      |     2 |                  |       |          |       |         |       |
-| cms                  |     7 | gevakun                        |     2 |                  |       |          |       |         |       |
-| files                |     7 | swissky                        |     2 |                  |       |          |       |         |       |
-| ibm                  |     7 | zomsop82                       |     2 |                  |       |          |       |         |       |
-| backup               |     7 | 0xsmiley                       |     2 |                  |       |          |       |         |       |
-| confluence           |     7 | cocxanh                        |     2 |                  |       |          |       |         |       |
-| microsoft            |     7 | hetroublemakr                  |     2 |                  |       |          |       |         |       |
-| laravel              |     6 | parth                          |     2 |                  |       |          |       |         |       |
-| citrix               |     6 | lotusdll                       |     2 |                  |       |          |       |         |       |
-| camera               |     6 | amsda                          |     2 |                  |       |          |       |         |       |
-| rconfig              |     6 | sullo                          |     2 |                  |       |          |       |         |       |
-| api                  |     6 | pxmme1337                      |     2 |                  |       |          |       |         |       |
-| cve2008              |     6 | 0xrudra                        |     2 |                  |       |          |       |         |       |
-| django               |     6 | 0xsapra                        |     2 |                  |       |          |       |         |       |
-| solr                 |     6 | bsysop                         |     2 |                  |       |          |       |         |       |
-| docker               |     6 | koti2                          |     2 |                  |       |          |       |         |       |
-| jetty                |     6 | manas_harsh                    |     2 |                  |       |          |       |         |       |
-| dedecms              |     5 | mohammedsaneem                 |     2 |                  |       |          |       |         |       |
-| hp                   |     5 | davidmckennirey                |     2 |                  |       |          |       |         |       |
-| jolokia              |     5 | mahendra purbia (mah3sec_)     |     2 |                  |       |          |       |         |       |
-| lucee                |     5 | udit_thakkur                   |     2 |                  |       |          |       |         |       |
-| nodejs               |     5 | r3naissance                    |     2 |                  |       |          |       |         |       |
-| printer              |     5 | random-robbie                  |     2 |                  |       |          |       |         |       |
-| fileupload           |     5 | kiblyn11                       |     2 |                  |       |          |       |         |       |
-| phpmyadmin           |     5 | moritz nentwig                 |     2 |                  |       |          |       |         |       |
-| deserialization      |     5 | vavkamil                       |     2 |                  |       |          |       |         |       |
-| headless             |     5 | g4l1t0                         |     2 |                  |       |          |       |         |       |
-| tomcat               |     5 | fabaff                         |     2 |                  |       |          |       |         |       |
-| drupal               |     5 | 0xelkomy                       |     2 |                  |       |          |       |         |       |
-| windows              |     5 | ree4pwn                        |     2 |                  |       |          |       |         |       |
-| java                 |     5 | bp0lr                          |     2 |                  |       |          |       |         |       |
-| iis                  |     5 | socketz                        |     2 |                  |       |          |       |         |       |
-| circarlife           |     5 | joeldeleep                     |     2 |                  |       |          |       |         |       |
-| ssti                 |     5 | x1m_martijn                    |     2 |                  |       |          |       |         |       |
-| exchange             |     4 | convisoappsec                  |     2 |                  |       |          |       |         |       |
-| glpi                 |     4 | 0xprial                        |     2 |                  |       |          |       |         |       |
-| traversal            |     4 | randomrobbie                   |     2 |                  |       |          |       |         |       |
-| magmi                |     4 | alifathi-h1                    |     2 |                  |       |          |       |         |       |
-| moodle               |     4 | bernardofsr                    |     2 |                  |       |          |       |         |       |
-| vpn                  |     4 | johnjhacking                   |     2 |                  |       |          |       |         |       |
-| strapi               |     4 | huowuzhao                      |     2 |                  |       |          |       |         |       |
-| zabbix               |     4 | dheerajmadhukar                |     2 |                  |       |          |       |         |       |
-| git                  |     4 | nkxxkn                         |     2 |                  |       |          |       |         |       |
-| thinkphp             |     4 | w4cky_                         |     2 |                  |       |          |       |         |       |
-| zimbra               |     4 | bing0o                         |     2 |                  |       |          |       |         |       |
-| thinkcmf             |     4 | ehsahil                        |     2 |                  |       |          |       |         |       |
-| rfi                  |     4 | 0xcrypto                       |     2 |                  |       |          |       |         |       |
-| resin                |     4 | gal nagli                      |     2 |                  |       |          |       |         |       |
-| webserver            |     4 | afaq                           |     2 |                  |       |          |       |         |       |
-| wso2                 |     4 | kabirsuda                      |     1 |                  |       |          |       |         |       |
-| symantec             |     4 | pratik khalane                 |     1 |                  |       |          |       |         |       |
-| symfony              |     4 | flag007                        |     1 |                  |       |          |       |         |       |
-| buffalo              |     4 | retr0                          |     1 |                  |       |          |       |         |       |
-| proxy                |     4 | whynotke                       |     1 |                  |       |          |       |         |       |
-| hongdian             |     4 | yavolo                         |     1 |                  |       |          |       |         |       |
-| solarwinds           |     4 | ahmed sherif                   |     1 |                  |       |          |       |         |       |
-| samsung              |     4 | ratnadip gajbhiye              |     1 |                  |       |          |       |         |       |
-| elastic              |     4 | omarkurt                       |     1 |                  |       |          |       |         |       |
-| crlf                 |     4 | kba@sogeti_esec                |     1 |                  |       |          |       |         |       |
-| artifactory          |     4 | mass0ma                        |     1 |                  |       |          |       |         |       |
-| firmware             |     4 | d0rkerdevil                    |     1 |                  |       |          |       |         |       |
-| asp                  |     4 | sec_hawk                       |     1 |                  |       |          |       |         |       |
-| grafana              |     4 | 0xteles                        |     1 |                  |       |          |       |         |       |
-| druid                |     3 | luskabol                       |     1 |                  |       |          |       |         |       |
-| ssh                  |     3 | tirtha_mandal                  |     1 |                  |       |          |       |         |       |
-| lfr                  |     3 | divya_mudgal                   |     1 |                  |       |          |       |         |       |
-| microstrategy        |     3 | twitter.com/dheerajmadhukar    |     1 |                  |       |          |       |         |       |
-| cacti                |     3 | taielab                        |     1 |                  |       |          |       |         |       |
-| bitrix               |     3 | un-fmunozs                     |     1 |                  |       |          |       |         |       |
-| targa                |     3 | adrianmf                       |     1 |                  |       |          |       |         |       |
-| smtp                 |     3 | aceseven (digisec360)          |     1 |                  |       |          |       |         |       |
-| jeesns               |     3 | aresx                          |     1 |                  |       |          |       |         |       |
-| zhiyuan              |     3 | streetofhackerr007             |     1 |                  |       |          |       |         |       |
-| nacos                |     3 | hanlaomo                       |     1 |                  |       |          |       |         |       |
-| kafka                |     3 | bad5ect0r                      |     1 |                  |       |          |       |         |       |
-| oa                   |     3 | _darrenmartyn                  |     1 |                  |       |          |       |         |       |
-| injection            |     3 | j33n1k4                        |     1 |                  |       |          |       |         |       |
-| fpd                  |     3 | thezakman                      |     1 |                  |       |          |       |         |       |
-| springcloud          |     3 | 0xtavian                       |     1 |                  |       |          |       |         |       |
-| fanruan              |     3 | c3l3si4n                       |     1 |                  |       |          |       |         |       |
-| vbulletin            |     3 | mah3sec_                       |     1 |                  |       |          |       |         |       |
-| bigip                |     3 | apt-mirror                     |     1 |                  |       |          |       |         |       |
-| slack                |     3 | petruknisme                    |     1 |                  |       |          |       |         |       |
-| caucho               |     3 | elder tao                      |     1 |                  |       |          |       |         |       |
-| jellyfin             |     3 | rodnt                          |     1 |                  |       |          |       |         |       |
-| openam               |     3 | j3ssie/geraldino2              |     1 |                  |       |          |       |         |       |
-| ebs                  |     3 | qlkwej                         |     1 |                  |       |          |       |         |       |
-| kevinlab             |     3 | defr0ggy                       |     1 |                  |       |          |       |         |       |
-| opensis              |     3 | akshansh                       |     1 |                  |       |          |       |         |       |
-| tikiwiki             |     3 | iampritam                      |     1 |                  |       |          |       |         |       |
-| terramaster          |     3 | willd96                        |     1 |                  |       |          |       |         |       |
-| linkerd              |     3 | raesene                        |     1 |                  |       |          |       |         |       |
-| telerik              |     3 | x6263                          |     1 |                  |       |          |       |         |       |
-| azure                |     3 | exploitation                   |     1 |                  |       |          |       |         |       |
-| nosqli               |     3 | elmahdi                        |     1 |                  |       |          |       |         |       |
-| nexus                |     3 | co0nan                         |     1 |                  |       |          |       |         |       |
-| mail                 |     3 | fopina                         |     1 |                  |       |          |       |         |       |
-| amazon               |     3 |                          52971 |     1 |                  |       |          |       |         |       |
-| kibana               |     3 | nytr0gen                       |     1 |                  |       |          |       |         |       |
-| npm                  |     3 | th3.d1p4k                      |     1 |                  |       |          |       |         |       |
-| mongodb              |     3 | zhenwarx                       |     1 |                  |       |          |       |         |       |
-| itop                 |     3 | sid ahmed malaoui @ realistic  |     1 |                  |       |          |       |         |       |
-|                      |       | security                       |       |                  |       |          |       |         |       |
-| ofbiz                |     3 | fmunozs                        |     1 |                  |       |          |       |         |       |
-| httpd                |     3 | kareemse1im                    |     1 |                  |       |          |       |         |       |
-| backups              |     3 | mubassirpatel                  |     1 |                  |       |          |       |         |       |
-| firebase             |     3 | hakluke                        |     1 |                  |       |          |       |         |       |
-| r-seenet             |     3 | wabafet                        |     1 |                  |       |          |       |         |       |
-| log                  |     3 | its0x08                        |     1 |                  |       |          |       |         |       |
-| prometheus           |     3 | 0h1in9e                        |     1 |                  |       |          |       |         |       |
-| hoteldruid           |     3 | vzamanillo                     |     1 |                  |       |          |       |         |       |
-| openssh              |     3 | affix                          |     1 |                  |       |          |       |         |       |
-| commax               |     2 | smaranchand                    |     1 |                  |       |          |       |         |       |
-| akamai               |     2 | knassar702                     |     1 |                  |       |          |       |         |       |
-| qcubed               |     2 | kurohost                       |     1 |                  |       |          |       |         |       |
-| waf                  |     2 | infosecsanyam                  |     1 |                  |       |          |       |         |       |
-| bruteforce           |     2 | mhdsamx                        |     1 |                  |       |          |       |         |       |
-| flir                 |     2 | b0rn2r00t                      |     1 |                  |       |          |       |         |       |
-| chamilo              |     2 | deena                          |     1 |                  |       |          |       |         |       |
-| bucket               |     2 | yashgoti                       |     1 |                  |       |          |       |         |       |
-| getsimple            |     2 | akash.c                        |     1 |                  |       |          |       |         |       |
-| ecology              |     2 | luci                           |     1 |                  |       |          |       |         |       |
-| horde                |     2 | borna nematzadeh               |     1 |                  |       |          |       |         |       |
-| spark                |     2 | undefl0w                       |     1 |                  |       |          |       |         |       |
-| ec2                  |     2 | _c0wb0y_                       |     1 |                  |       |          |       |         |       |
-| leak                 |     2 | kishore krishna (sillydaddy)   |     1 |                  |       |          |       |         |       |
-| grav                 |     2 | ooooooo_q                      |     1 |                  |       |          |       |         |       |
-| service              |     2 | evolutionsec                   |     1 |                  |       |          |       |         |       |
-| kong                 |     2 | shelld3v                       |     1 |                  |       |          |       |         |       |
-| seeyon               |     2 | juicypotato1                   |     1 |                  |       |          |       |         |       |
-| netsweeper           |     2 | sicksec                        |     1 |                  |       |          |       |         |       |
-| axis                 |     2 | push4d                         |     1 |                  |       |          |       |         |       |
-| wordfence            |     2 | sshell                         |     1 |                  |       |          |       |         |       |
-| nextjs               |     2 | ringo                          |     1 |                  |       |          |       |         |       |
-| splunk               |     2 | s1r1u5_                        |     1 |                  |       |          |       |         |       |
-| glassfish            |     2 | manikanta a.k.a @secureitmania |     1 |                  |       |          |       |         |       |
-| keycloak             |     2 | notsoevilweasel                |     1 |                  |       |          |       |         |       |
-| yapi                 |     2 | micha3lb3n                     |     1 |                  |       |          |       |         |       |
-| couchdb              |     2 | nerrorsec                      |     1 |                  |       |          |       |         |       |
-| nextcloud            |     2 | naglinagli                     |     1 |                  |       |          |       |         |       |
-| adminer              |     2 | 0ut0fb4nd                      |     1 |                  |       |          |       |         |       |
-| geowebserver         |     2 | ilovebinbash                   |     1 |                  |       |          |       |         |       |
-| rstudio              |     2 | geraldino2                     |     1 |                  |       |          |       |         |       |
-| idrac                |     2 | manuelbua                      |     1 |                  |       |          |       |         |       |
-| bypass               |     2 | zandros0                       |     1 |                  |       |          |       |         |       |
-| github               |     2 | revblock                       |     1 |                  |       |          |       |         |       |
-| odoo                 |     2 | jeya seelan                    |     1 |                  |       |          |       |         |       |
-| maian                |     2 | alperenkesk                    |     1 |                  |       |          |       |         |       |
-| smb                  |     2 | toufik airane                  |     1 |                  |       |          |       |         |       |
-| pega                 |     2 | rotemreiss                     |     1 |                  |       |          |       |         |       |
-| fortios              |     2 | sickwell                       |     1 |                  |       |          |       |         |       |
-| harbor               |     2 | cookiehanhoan                  |     1 |                  |       |          |       |         |       |
-| cache                |     2 | udyz                           |     1 |                  |       |          |       |         |       |
-| huawei               |     2 | oscarintherocks                |     1 |                  |       |          |       |         |       |
-| sonarqube            |     2 | berkdusunur                    |     1 |                  |       |          |       |         |       |
-| sonicwall            |     2 | ohlinge                        |     1 |                  |       |          |       |         |       |
-| jeedom               |     2 | gboddin                        |     1 |                  |       |          |       |         |       |
-| frp                  |     2 | _harleo                        |     1 |                  |       |          |       |         |       |
-| backdoor             |     2 | alph4byt3                      |     1 |                  |       |          |       |         |       |
-| openfire             |     2 | alex                           |     1 |                  |       |          |       |         |       |
-| icewarp              |     2 | @dwisiswant0                   |     1 |                  |       |          |       |         |       |
-| hostheader-injection |     2 | tim_koopmans                   |     1 |                  |       |          |       |         |       |
-| ucmdb                |     2 | ajaysenr                       |     1 |                  |       |          |       |         |       |
-| sharepoint           |     2 | me9187                         |     1 |                  |       |          |       |         |       |
-| dolibarr             |     2 | thevillagehacker               |     1 |                  |       |          |       |         |       |
-| emerge               |     2 | bolli95                        |     1 |                  |       |          |       |         |       |
-| paloalto             |     2 | streetofhackerr007 (rohit      |     1 |                  |       |          |       |         |       |
-|                      |       | soni)                          |       |                  |       |          |       |         |       |
-| node                 |     2 | intx0x80                       |     1 |                  |       |          |       |         |       |
-| ecoa                 |     2 | ivo palazzolo (@palaziv)       |     1 |                  |       |          |       |         |       |
-| dos                  |     2 | @github.com/defr0ggy           |     1 |                  |       |          |       |         |       |
-| voipmonitor          |     2 | bjhulst                        |     1 |                  |       |          |       |         |       |
-| vrealize             |     2 | patralos                       |     1 |                  |       |          |       |         |       |
-| wuzhicms             |     2 | blckraven                      |     1 |                  |       |          |       |         |       |
-| totemomail           |     2 | schniggie                      |     1 |                  |       |          |       |         |       |
-| openvpn              |     2 | b4uh0lz                        |     1 |                  |       |          |       |         |       |
-| storage              |     2 | andysvints                     |     1 |                  |       |          |       |         |       |
-| hashicorp            |     2 | becivells                      |     1 |                  |       |          |       |         |       |
-| linux                |     2 | bernardo rodrigues             |     1 |                  |       |          |       |         |       |
-|                      |       | @bernardofsr | andré monteiro  |       |                  |       |          |       |         |       |
-|                      |       | @am0nt31r0                     |       |                  |       |          |       |         |       |
-| hasura               |     2 | makyotox                       |     1 |                  |       |          |       |         |       |
-| jsf                  |     2 | yashanand155                   |     1 |                  |       |          |       |         |       |
-| jboss                |     2 | 0xrod                          |     1 |                  |       |          |       |         |       |
-| netis                |     2 | remonsec                       |     1 |                  |       |          |       |         |       |
-| axis2                |     2 | xstp                           |     1 |                  |       |          |       |         |       |
-| minio                |     2 | philippdelteil                 |     1 |                  |       |          |       |         |       |
-| akkadian             |     2 | mesaglio                       |     1 |                  |       |          |       |         |       |
-| liferay              |     2 | brabbit10                      |     1 |                  |       |          |       |         |       |
-| igs                  |     2 | sy3omda                        |     1 |                  |       |          |       |         |       |
-| hpe                  |     2 | absshax                        |     1 |                  |       |          |       |         |       |
-| ilo                  |     2 | dawid-czarnecki                |     1 |                  |       |          |       |         |       |
-| rockmongo            |     2 | pudsec                         |     1 |                  |       |          |       |         |       |
-| middleware           |     2 | shreyapohekar                  |     1 |                  |       |          |       |         |       |
-| hjtcloud             |     2 | rojanrijal                     |     1 |                  |       |          |       |         |       |
-| plesk                |     2 | noamrathaus                    |     1 |                  |       |          |       |         |       |
-| webcam               |     2 | daviey                         |     1 |                  |       |          |       |         |       |
-| mcafee               |     2 | izn0u                          |     1 |                  |       |          |       |         |       |
-| sitecore             |     2 | jteles                         |     1 |                  |       |          |       |         |       |
-| favicon              |     2 | aaron_costello                 |     1 |                  |       |          |       |         |       |
-|                      |       | (@conspiracyproof)             |       |                  |       |          |       |         |       |
-| guacamole            |     2 | ldionmarcil                    |     1 |                  |       |          |       |         |       |
-| activemq             |     2 | ahmetpergamum                  |     1 |                  |       |          |       |         |       |
-| enumeration          |     2 | andirrahmani1                  |     1 |                  |       |          |       |         |       |
-| trixbox              |     2 | ipanda                         |     1 |                  |       |          |       |         |       |
-| nagios               |     2 | chron0x                        |     1 |                  |       |          |       |         |       |
-| db                   |     2 | soyelmago                      |     1 |                  |       |          |       |         |       |
-| chiyu                |     2 | shifacyclewla                  |     1 |                  |       |          |       |         |       |
-| prtg                 |     2 | furkansenan                    |     1 |                  |       |          |       |         |       |
-| cve2007              |     2 | b0yd                           |     1 |                  |       |          |       |         |       |
-| saltstack            |     2 | kre80r                         |     1 |                  |       |          |       |         |       |
-| shellshock           |     2 | pdp                            |     1 |                  |       |          |       |         |       |
-| phpcollab            |     2 | regala_                        |     1 |                  |       |          |       |         |       |
-| oauth                |     2 |                                |       |                  |       |          |       |         |       |
-| yii                  |     2 |                                |       |                  |       |          |       |         |       |
-| status               |     2 |                                |       |                  |       |          |       |         |       |
-| kentico              |     2 |                                |       |                  |       |          |       |         |       |
-| natshell             |     2 |                                |       |                  |       |          |       |         |       |
-| avantfax             |     2 |                                |       |                  |       |          |       |         |       |
-| xxljob               |     2 |                                |       |                  |       |          |       |         |       |
-| prestashop           |     2 |                                |       |                  |       |          |       |         |       |
-| mida                 |     2 |                                |       |                  |       |          |       |         |       |
-| globalprotect        |     2 |                                |       |                  |       |          |       |         |       |
-| cve2005              |     2 |                                |       |                  |       |          |       |         |       |
-| aruba                |     2 |                                |       |                  |       |          |       |         |       |
-| showdoc              |     2 |                                |       |                  |       |          |       |         |       |
-| soar                 |     1 |                                |       |                  |       |          |       |         |       |
-| qvisdvr              |     1 |                                |       |                  |       |          |       |         |       |
-| spectracom           |     1 |                                |       |                  |       |          |       |         |       |
-| sidekiq              |     1 |                                |       |                  |       |          |       |         |       |
-| jsp                  |     1 |                                |       |                  |       |          |       |         |       |
-|  default-login       |     1 |                                |       |                  |       |          |       |         |       |
-| nexusdb              |     1 |                                |       |                  |       |          |       |         |       |
-| mautic               |     1 |                                |       |                  |       |          |       |         |       |
-| k8s                  |     1 |                                |       |                  |       |          |       |         |       |
-| landrayoa            |     1 |                                |       |                  |       |          |       |         |       |
-| webui                |     1 |                                |       |                  |       |          |       |         |       |
-| owa                  |     1 |                                |       |                  |       |          |       |         |       |
-| h3c-imc              |     1 |                                |       |                  |       |          |       |         |       |
-| darkstat             |     1 |                                |       |                  |       |          |       |         |       |
-| elfinder             |     1 |                                |       |                  |       |          |       |         |       |
-| crm                  |     1 |                                |       |                  |       |          |       |         |       |
-| fastcgi              |     1 |                                |       |                  |       |          |       |         |       |
-| rubedo               |     1 |                                |       |                  |       |          |       |         |       |
-| graphql              |     1 |                                |       |                  |       |          |       |         |       |
-| eprints              |     1 |                                |       |                  |       |          |       |         |       |
-| htmli                |     1 |                                |       |                  |       |          |       |         |       |
-| plone                |     1 |                                |       |                  |       |          |       |         |       |
-| biometrics           |     1 |                                |       |                  |       |          |       |         |       |
-| nps                  |     1 |                                |       |                  |       |          |       |         |       |
-| selea                |     1 |                                |       |                  |       |          |       |         |       |
-| rmi                  |     1 |                                |       |                  |       |          |       |         |       |
-| logontracer          |     1 |                                |       |                  |       |          |       |         |       |
-| feifeicms            |     1 |                                |       |                  |       |          |       |         |       |
-| landray              |     1 |                                |       |                  |       |          |       |         |       |
-| kerbynet             |     1 |                                |       |                  |       |          |       |         |       |
-| xiuno                |     1 |                                |       |                  |       |          |       |         |       |
-| expn                 |     1 |                                |       |                  |       |          |       |         |       |
-| rdp                  |     1 |                                |       |                  |       |          |       |         |       |
-| vcenter              |     1 |                                |       |                  |       |          |       |         |       |
-| embedthis            |     1 |                                |       |                  |       |          |       |         |       |
-| wing-ftp             |     1 |                                |       |                  |       |          |       |         |       |
-| csrf                 |     1 |                                |       |                  |       |          |       |         |       |
-| glances              |     1 |                                |       |                  |       |          |       |         |       |
-| sprintful            |     1 |                                |       |                  |       |          |       |         |       |
-| varnish              |     1 |                                |       |                  |       |          |       |         |       |
-| dvr                  |     1 |                                |       |                  |       |          |       |         |       |
-| pacsone              |     1 |                                |       |                  |       |          |       |         |       |
-| rabbitmq             |     1 |                                |       |                  |       |          |       |         |       |
-| circontrol           |     1 |                                |       |                  |       |          |       |         |       |
-| realteo              |     1 |                                |       |                  |       |          |       |         |       |
-| iptime               |     1 |                                |       |                  |       |          |       |         |       |
-| phalcon              |     1 |                                |       |                  |       |          |       |         |       |
-| dotnet               |     1 |                                |       |                  |       |          |       |         |       |
-| centos               |     1 |                                |       |                  |       |          |       |         |       |
-| moinmoin             |     1 |                                |       |                  |       |          |       |         |       |
-| lancom               |     1 |                                |       |                  |       |          |       |         |       |
-| hiboss               |     1 |                                |       |                  |       |          |       |         |       |
-| lansweeper           |     1 |                                |       |                  |       |          |       |         |       |
-| zarafa               |     1 |                                |       |                  |       |          |       |         |       |
-| mdb                  |     1 |                                |       |                  |       |          |       |         |       |
-| metabase             |     1 |                                |       |                  |       |          |       |         |       |
-| tensorflow           |     1 |                                |       |                  |       |          |       |         |       |
-| geutebruck           |     1 |                                |       |                  |       |          |       |         |       |
-| st                   |     1 |                                |       |                  |       |          |       |         |       |
-| turbocrm             |     1 |                                |       |                  |       |          |       |         |       |
-| wazuh                |     1 |                                |       |                  |       |          |       |         |       |
-| hiawatha             |     1 |                                |       |                  |       |          |       |         |       |
-| plc                  |     1 |                                |       |                  |       |          |       |         |       |
-| basic-auth           |     1 |                                |       |                  |       |          |       |         |       |
-| xmlchart             |     1 |                                |       |                  |       |          |       |         |       |
-| svn                  |     1 |                                |       |                  |       |          |       |         |       |
-| gogs                 |     1 |                                |       |                  |       |          |       |         |       |
-| oneblog              |     1 |                                |       |                  |       |          |       |         |       |
-| gunicorn             |     1 |                                |       |                  |       |          |       |         |       |
-| woocomernce          |     1 |                                |       |                  |       |          |       |         |       |
-| sgp                  |     1 |                                |       |                  |       |          |       |         |       |
-| netgenie             |     1 |                                |       |                  |       |          |       |         |       |
-| jenkin               |     1 |                                |       |                  |       |          |       |         |       |
-| tapestry             |     1 |                                |       |                  |       |          |       |         |       |
-| wavemaker            |     1 |                                |       |                  |       |          |       |         |       |
-| labtech              |     1 |                                |       |                  |       |          |       |         |       |
-| bash                 |     1 |                                |       |                  |       |          |       |         |       |
-| ssltls               |     1 |                                |       |                  |       |          |       |         |       |
-| mirai                |     1 |                                |       |                  |       |          |       |         |       |
-| tensorboard          |     1 |                                |       |                  |       |          |       |         |       |
-| api-manager          |     1 |                                |       |                  |       |          |       |         |       |
-| etherpad             |     1 |                                |       |                  |       |          |       |         |       |
-| gurock               |     1 |                                |       |                  |       |          |       |         |       |
-| visualtools          |     1 |                                |       |                  |       |          |       |         |       |
-| smartblog            |     1 |                                |       |                  |       |          |       |         |       |
-| twitter-server       |     1 |                                |       |                  |       |          |       |         |       |
-| traefik              |     1 |                                |       |                  |       |          |       |         |       |
-| omi                  |     1 |                                |       |                  |       |          |       |         |       |
-| nweb2fax             |     1 |                                |       |                  |       |          |       |         |       |
-| checkpoint           |     1 |                                |       |                  |       |          |       |         |       |
-| fastapi              |     1 |                                |       |                  |       |          |       |         |       |
-| setup                |     1 |                                |       |                  |       |          |       |         |       |
-| stem                 |     1 |                                |       |                  |       |          |       |         |       |
-| redis                |     1 |                                |       |                  |       |          |       |         |       |
-| eyelock              |     1 |                                |       |                  |       |          |       |         |       |
-| bedita               |     1 |                                |       |                  |       |          |       |         |       |
-| tracer               |     1 |                                |       |                  |       |          |       |         |       |
-| blind                |     1 |                                |       |                  |       |          |       |         |       |
-| burp                 |     1 |                                |       |                  |       |          |       |         |       |
-| upload               |     1 |                                |       |                  |       |          |       |         |       |
-| keenetic             |     1 |                                |       |                  |       |          |       |         |       |
-| kyan                 |     1 |                                |       |                  |       |          |       |         |       |
-| panos                |     1 |                                |       |                  |       |          |       |         |       |
-| redwood              |     1 |                                |       |                  |       |          |       |         |       |
-| maxsite              |     1 |                                |       |                  |       |          |       |         |       |
-| linksys              |     1 |                                |       |                  |       |          |       |         |       |
-| domxss               |     1 |                                |       |                  |       |          |       |         |       |
-| expressjs            |     1 |                                |       |                  |       |          |       |         |       |
-| primetek             |     1 |                                |       |                  |       |          |       |         |       |
-| mailchimp            |     1 |                                |       |                  |       |          |       |         |       |
-| qdpm                 |     1 |                                |       |                  |       |          |       |         |       |
-| addpac               |     1 |                                |       |                  |       |          |       |         |       |
-| nedi                 |     1 |                                |       |                  |       |          |       |         |       |
-| interlib             |     1 |                                |       |                  |       |          |       |         |       |
-| comodo               |     1 |                                |       |                  |       |          |       |         |       |
-| fortilogger          |     1 |                                |       |                  |       |          |       |         |       |
-| novnc                |     1 |                                |       |                  |       |          |       |         |       |
-| cyberoam             |     1 |                                |       |                  |       |          |       |         |       |
-| ruby                 |     1 |                                |       |                  |       |          |       |         |       |
-| bookstack            |     1 |                                |       |                  |       |          |       |         |       |
-| payara               |     1 |                                |       |                  |       |          |       |         |       |
-| razor                |     1 |                                |       |                  |       |          |       |         |       |
-| cloudinary           |     1 |                                |       |                  |       |          |       |         |       |
-| linkedin             |     1 |                                |       |                  |       |          |       |         |       |
-| mantisbt             |     1 |                                |       |                  |       |          |       |         |       |
-| spip                 |     1 |                                |       |                  |       |          |       |         |       |
-| zms                  |     1 |                                |       |                  |       |          |       |         |       |
-| opencast             |     1 |                                |       |                  |       |          |       |         |       |
-| office365            |     1 |                                |       |                  |       |          |       |         |       |
-| javamelody           |     1 |                                |       |                  |       |          |       |         |       |
-| auth                 |     1 |                                |       |                  |       |          |       |         |       |
-| sourcebans           |     1 |                                |       |                  |       |          |       |         |       |
-| fuelcms              |     1 |                                |       |                  |       |          |       |         |       |
-| monitorr             |     1 |                                |       |                  |       |          |       |         |       |
-| karel                |     1 |                                |       |                  |       |          |       |         |       |
-| nuuo                 |     1 |                                |       |                  |       |          |       |         |       |
-| octoprint            |     1 |                                |       |                  |       |          |       |         |       |
-| ns                   |     1 |                                |       |                  |       |          |       |         |       |
-| servicedesk          |     1 |                                |       |                  |       |          |       |         |       |
-| appweb               |     1 |                                |       |                  |       |          |       |         |       |
-| flink                |     1 |                                |       |                  |       |          |       |         |       |
-| resourcespace        |     1 |                                |       |                  |       |          |       |         |       |
-| duomicms             |     1 |                                |       |                  |       |          |       |         |       |
-| huijietong           |     1 |                                |       |                  |       |          |       |         |       |
-| diris                |     1 |                                |       |                  |       |          |       |         |       |
-| dotclear             |     1 |                                |       |                  |       |          |       |         |       |
-| postgres             |     1 |                                |       |                  |       |          |       |         |       |
-| thinkadmin           |     1 |                                |       |                  |       |          |       |         |       |
-| acexy                |     1 |                                |       |                  |       |          |       |         |       |
-| clockwork            |     1 |                                |       |                  |       |          |       |         |       |
-| javascript           |     1 |                                |       |                  |       |          |       |         |       |
-| wamp                 |     1 |                                |       |                  |       |          |       |         |       |
-| myvuehelp            |     1 |                                |       |                  |       |          |       |         |       |
-| actuator             |     1 |                                |       |                  |       |          |       |         |       |
-| simplecrm            |     1 |                                |       |                  |       |          |       |         |       |
-| finereport           |     1 |                                |       |                  |       |          |       |         |       |
-| lotuscms             |     1 |                                |       |                  |       |          |       |         |       |
-| proftpd              |     1 |                                |       |                  |       |          |       |         |       |
-| extractor            |     1 |                                |       |                  |       |          |       |         |       |
-| webadmin             |     1 |                                |       |                  |       |          |       |         |       |
-| arl                  |     1 |                                |       |                  |       |          |       |         |       |
-| cofax                |     1 |                                |       |                  |       |          |       |         |       |
-| motorola             |     1 |                                |       |                  |       |          |       |         |       |
-| optiLink             |     1 |                                |       |                  |       |          |       |         |       |
-| kubeflow             |     1 |                                |       |                  |       |          |       |         |       |
-| ssl                  |     1 |                                |       |                  |       |          |       |         |       |
-| b2evolution          |     1 |                                |       |                  |       |          |       |         |       |
-| jitsi                |     1 |                                |       |                  |       |          |       |         |       |
-| avtech               |     1 |                                |       |                  |       |          |       |         |       |
-| erp-nc               |     1 |                                |       |                  |       |          |       |         |       |
-| viewpoint            |     1 |                                |       |                  |       |          |       |         |       |
-| bitly                |     1 |                                |       |                  |       |          |       |         |       |
-| lutron               |     1 |                                |       |                  |       |          |       |         |       |
-| codeigniter          |     1 |                                |       |                  |       |          |       |         |       |
-| olivetti             |     1 |                                |       |                  |       |          |       |         |       |
-| accela               |     1 |                                |       |                  |       |          |       |         |       |
-| mariadb              |     1 |                                |       |                  |       |          |       |         |       |
-| concrete             |     1 |                                |       |                  |       |          |       |         |       |
-| yachtcontrol         |     1 |                                |       |                  |       |          |       |         |       |
-| cloudron             |     1 |                                |       |                  |       |          |       |         |       |
-| ganglia              |     1 |                                |       |                  |       |          |       |         |       |
-| xunchi               |     1 |                                |       |                  |       |          |       |         |       |
-| plastic              |     1 |                                |       |                  |       |          |       |         |       |
-| blue-ocean           |     1 |                                |       |                  |       |          |       |         |       |
-| trane                |     1 |                                |       |                  |       |          |       |         |       |
-| nuxeo                |     1 |                                |       |                  |       |          |       |         |       |
-| gotmls               |     1 |                                |       |                  |       |          |       |         |       |
-| panasonic            |     1 |                                |       |                  |       |          |       |         |       |
-| cloudflare           |     1 |                                |       |                  |       |          |       |         |       |
-| apiman               |     1 |                                |       |                  |       |          |       |         |       |
-| frontpage            |     1 |                                |       |                  |       |          |       |         |       |
-| rsyncd               |     1 |                                |       |                  |       |          |       |         |       |
-| magicflow            |     1 |                                |       |                  |       |          |       |         |       |
-| elasticsearch        |     1 |                                |       |                  |       |          |       |         |       |
-| whm                  |     1 |                                |       |                  |       |          |       |         |       |
-| triconsole           |     1 |                                |       |                  |       |          |       |         |       |
-| krweb                |     1 |                                |       |                  |       |          |       |         |       |
-| moin                 |     1 |                                |       |                  |       |          |       |         |       |
-| discourse            |     1 |                                |       |                  |       |          |       |         |       |
-| eyou                 |     1 |                                |       |                  |       |          |       |         |       |
-| spring               |     1 |                                |       |                  |       |          |       |         |       |
-| szhe                 |     1 |                                |       |                  |       |          |       |         |       |
-| svnserve             |     1 |                                |       |                  |       |          |       |         |       |
-| mediumish            |     1 |                                |       |                  |       |          |       |         |       |
-| redcap               |     1 |                                |       |                  |       |          |       |         |       |
-| openx                |     1 |                                |       |                  |       |          |       |         |       |
-| jmx                  |     1 |                                |       |                  |       |          |       |         |       |
-| weiphp               |     1 |                                |       |                  |       |          |       |         |       |
-| sco                  |     1 |                                |       |                  |       |          |       |         |       |
-| codemeter            |     1 |                                |       |                  |       |          |       |         |       |
-| postmessage          |     1 |                                |       |                  |       |          |       |         |       |
-| pcoip                |     1 |                                |       |                  |       |          |       |         |       |
-| centreon             |     1 |                                |       |                  |       |          |       |         |       |
-| klog                 |     1 |                                |       |                  |       |          |       |         |       |
-| nimble               |     1 |                                |       |                  |       |          |       |         |       |
-| aspnuke              |     1 |                                |       |                  |       |          |       |         |       |
-| cscart               |     1 |                                |       |                  |       |          |       |         |       |
-| faraday              |     1 |                                |       |                  |       |          |       |         |       |
-| phpfusion            |     1 |                                |       |                  |       |          |       |         |       |
-| opm                  |     1 |                                |       |                  |       |          |       |         |       |
-| bazarr               |     1 |                                |       |                  |       |          |       |         |       |
-| sql                  |     1 |                                |       |                  |       |          |       |         |       |
-| ntopng               |     1 |                                |       |                  |       |          |       |         |       |
-| gitea                |     1 |                                |       |                  |       |          |       |         |       |
-| bolt                 |     1 |                                |       |                  |       |          |       |         |       |
-| sceditor             |     1 |                                |       |                  |       |          |       |         |       |
-| ognl                 |     1 |                                |       |                  |       |          |       |         |       |
-| graylog              |     1 |                                |       |                  |       |          |       |         |       |
-| shoretel             |     1 |                                |       |                  |       |          |       |         |       |
-| opensns              |     1 |                                |       |                  |       |          |       |         |       |
-| xdcms                |     1 |                                |       |                  |       |          |       |         |       |
-| beanshell            |     1 |                                |       |                  |       |          |       |         |       |
-| discord              |     1 |                                |       |                  |       |          |       |         |       |
-| servicenow           |     1 |                                |       |                  |       |          |       |         |       |
-| imap                 |     1 |                                |       |                  |       |          |       |         |       |
-| mobileiron           |     1 |                                |       |                  |       |          |       |         |       |
-| oidc                 |     1 |                                |       |                  |       |          |       |         |       |
-| majordomo2           |     1 |                                |       |                  |       |          |       |         |       |
-| sarg                 |     1 |                                |       |                  |       |          |       |         |       |
-| zend                 |     1 |                                |       |                  |       |          |       |         |       |
-| apos                 |     1 |                                |       |                  |       |          |       |         |       |
-| zeroshell            |     1 |                                |       |                  |       |          |       |         |       |
-| goahead              |     1 |                                |       |                  |       |          |       |         |       |
-| glowroot             |     1 |                                |       |                  |       |          |       |         |       |
-| vnc                  |     1 |                                |       |                  |       |          |       |         |       |
-| werkzeug             |     1 |                                |       |                  |       |          |       |         |       |
-| trilithic            |     1 |                                |       |                  |       |          |       |         |       |
-| tileserver           |     1 |                                |       |                  |       |          |       |         |       |
-| tika                 |     1 |                                |       |                  |       |          |       |         |       |
-| timesheet            |     1 |                                |       |                  |       |          |       |         |       |
-| acme                 |     1 |                                |       |                  |       |          |       |         |       |
-| alertmanager         |     1 |                                |       |                  |       |          |       |         |       |
-| pmb                  |     1 |                                |       |                  |       |          |       |         |       |
-| pihole               |     1 |                                |       |                  |       |          |       |         |       |
-| nordex               |     1 |                                |       |                  |       |          |       |         |       |
-| zzzcms               |     1 |                                |       |                  |       |          |       |         |       |
-| ulterius             |     1 |                                |       |                  |       |          |       |         |       |
-| graphite             |     1 |                                |       |                  |       |          |       |         |       |
-| nc2                  |     1 |                                |       |                  |       |          |       |         |       |
-| chyrp                |     1 |                                |       |                  |       |          |       |         |       |
-| wiki                 |     1 |                                |       |                  |       |          |       |         |       |
-| k8                   |     1 |                                |       |                  |       |          |       |         |       |
-| visionhub            |     1 |                                |       |                  |       |          |       |         |       |
-| gloo                 |     1 |                                |       |                  |       |          |       |         |       |
-| clusterengine        |     1 |                                |       |                  |       |          |       |         |       |
-| vsphere              |     1 |                                |       |                  |       |          |       |         |       |
-| anchorcms            |     1 |                                |       |                  |       |          |       |         |       |
-| scs                  |     1 |                                |       |                  |       |          |       |         |       |
-| doh                  |     1 |                                |       |                  |       |          |       |         |       |
-| eg                   |     1 |                                |       |                  |       |          |       |         |       |
-| ecom                 |     1 |                                |       |                  |       |          |       |         |       |
-| phpunit              |     1 |                                |       |                  |       |          |       |         |       |
-| hortonworks          |     1 |                                |       |                  |       |          |       |         |       |
-| starttls             |     1 |                                |       |                  |       |          |       |         |       |
-| cors                 |     1 |                                |       |                  |       |          |       |         |       |
-| openrestry           |     1 |                                |       |                  |       |          |       |         |       |
-| dompdf               |     1 |                                |       |                  |       |          |       |         |       |
-| ruckus               |     1 |                                |       |                  |       |          |       |         |       |
-| blackboard           |     1 |                                |       |                  |       |          |       |         |       |
-| bullwark             |     1 |                                |       |                  |       |          |       |         |       |
-| vidyo                |     1 |                                |       |                  |       |          |       |         |       |
-| cherokee             |     1 |                                |       |                  |       |          |       |         |       |
-| circontrorl          |     1 |                                |       |                  |       |          |       |         |       |
-| daybyday             |     1 |                                |       |                  |       |          |       |         |       |
-| database             |     1 |                                |       |                  |       |          |       |         |       |
-| openstack            |     1 |                                |       |                  |       |          |       |         |       |
-| ilo4                 |     1 |                                |       |                  |       |          |       |         |       |
-| memcached            |     1 |                                |       |                  |       |          |       |         |       |
-| shoppable            |     1 |                                |       |                  |       |          |       |         |       |
-| emc                  |     1 |                                |       |                  |       |          |       |         |       |
-| processmaker         |     1 |                                |       |                  |       |          |       |         |       |
-| wooyun               |     1 |                                |       |                  |       |          |       |         |       |
-| parentlink           |     1 |                                |       |                  |       |          |       |         |       |
-| dom                  |     1 |                                |       |                  |       |          |       |         |       |
-| shopware             |     1 |                                |       |                  |       |          |       |         |       |
-| tidb                 |     1 |                                |       |                  |       |          |       |         |       |
-| exponentcms          |     1 |                                |       |                  |       |          |       |         |       |
-| panabit              |     1 |                                |       |                  |       |          |       |         |       |
-| pulsesecure          |     1 |                                |       |                  |       |          |       |         |       |
-| miscrsoft            |     1 |                                |       |                  |       |          |       |         |       |
-| ricoh                |     1 |                                |       |                  |       |          |       |         |       |
-| announcekit          |     1 |                                |       |                  |       |          |       |         |       |
-| chevereto            |     1 |                                |       |                  |       |          |       |         |       |
-| lg-nas               |     1 |                                |       |                  |       |          |       |         |       |
-| etouch               |     1 |                                |       |                  |       |          |       |         |       |
-| timeclock            |     1 |                                |       |                  |       |          |       |         |       |
-| mara                 |     1 |                                |       |                  |       |          |       |         |       |
-| wmt                  |     1 |                                |       |                  |       |          |       |         |       |
-| azkaban              |     1 |                                |       |                  |       |          |       |         |       |
-| robomongo            |     1 |                                |       |                  |       |          |       |         |       |
-| upnp                 |     1 |                                |       |                  |       |          |       |         |       |
-| csod                 |     1 |                                |       |                  |       |          |       |         |       |
-| tectuus              |     1 |                                |       |                  |       |          |       |         |       |
-| opensmtpd            |     1 |                                |       |                  |       |          |       |         |       |
-| okta                 |     1 |                                |       |                  |       |          |       |         |       |
-| tongda               |     1 |                                |       |                  |       |          |       |         |       |
-| tenda                |     1 |                                |       |                  |       |          |       |         |       |
-| natemail             |     1 |                                |       |                  |       |          |       |         |       |
-| sar2html             |     1 |                                |       |                  |       |          |       |         |       |
-| ueditor              |     1 |                                |       |                  |       |          |       |         |       |
-| maccmsv10            |     1 |                                |       |                  |       |          |       |         |       |
-| phpinfo              |     1 |                                |       |                  |       |          |       |         |       |
-| dbeaver              |     1 |                                |       |                  |       |          |       |         |       |
-| cve2006              |     1 |                                |       |                  |       |          |       |         |       |
-| redmine              |     1 |                                |       |                  |       |          |       |         |       |
-| webmodule-ee         |     1 |                                |       |                  |       |          |       |         |       |
-| nifi                 |     1 |                                |       |                  |       |          |       |         |       |
-| websvn               |     1 |                                |       |                  |       |          |       |         |       |
-| ambari               |     1 |                                |       |                  |       |          |       |         |       |
-| kafdrop              |     1 |                                |       |                  |       |          |       |         |       |
-| calendarix           |     1 |                                |       |                  |       |          |       |         |       |
-| oscommerce           |     1 |                                |       |                  |       |          |       |         |       |
-| smartsense           |     1 |                                |       |                  |       |          |       |         |       |
-| cobub                |     1 |                                |       |                  |       |          |       |         |       |
-| woocommerce          |     1 |                                |       |                  |       |          |       |         |       |
-| mrtg                 |     1 |                                |       |                  |       |          |       |         |       |
-| metinfo              |     1 |                                |       |                  |       |          |       |         |       |
-| zenario              |     1 |                                |       |                  |       |          |       |         |       |
-| exposures            |     1 |                                |       |                  |       |          |       |         |       |
-| phpwiki              |     1 |                                |       |                  |       |          |       |         |       |
-| mantis               |     1 |                                |       |                  |       |          |       |         |       |
-| yealink              |     1 |                                |       |                  |       |          |       |         |       |
-| spf                  |     1 |                                |       |                  |       |          |       |         |       |
-| salesforce           |     1 |                                |       |                  |       |          |       |         |       |
-| rmc                  |     1 |                                |       |                  |       |          |       |         |       |
-| fedora               |     1 |                                |       |                  |       |          |       |         |       |
-| node-red-dashboard   |     1 |                                |       |                  |       |          |       |         |       |
-| asus                 |     1 |                                |       |                  |       |          |       |         |       |
-| rujjie               |     1 |                                |       |                  |       |          |       |         |       |
-| alibaba              |     1 |                                |       |                  |       |          |       |         |       |
-| perl                 |     1 |                                |       |                  |       |          |       |         |       |
-| netdata              |     1 |                                |       |                  |       |          |       |         |       |
-| netrc                |     1 |                                |       |                  |       |          |       |         |       |
-| skywalking           |     1 |                                |       |                  |       |          |       |         |       |
-| gridx                |     1 |                                |       |                  |       |          |       |         |       |
-| empirecms            |     1 |                                |       |                  |       |          |       |         |       |
-| rocketchat           |     1 |                                |       |                  |       |          |       |         |       |
-| ioncube              |     1 |                                |       |                  |       |          |       |         |       |
-| vsftpd               |     1 |                                |       |                  |       |          |       |         |       |
-| xampp                |     1 |                                |       |                  |       |          |       |         |       |
-| testrail             |     1 |                                |       |                  |       |          |       |         |       |
-| sureline             |     1 |                                |       |                  |       |          |       |         |       |
-| kindeditor           |     1 |                                |       |                  |       |          |       |         |       |
-| esmtp                |     1 |                                |       |                  |       |          |       |         |       |
-| ewebs                |     1 |                                |       |                  |       |          |       |         |       |
-| smi                  |     1 |                                |       |                  |       |          |       |         |       |
-| sqlite               |     1 |                                |       |                  |       |          |       |         |       |
-| shiro                |     1 |                                |       |                  |       |          |       |         |       |
-| achecker             |     1 |                                |       |                  |       |          |       |         |       |
-| jnoj                 |     1 |                                |       |                  |       |          |       |         |       |
-| tor                  |     1 |                                |       |                  |       |          |       |         |       |
-| xvr                  |     1 |                                |       |                  |       |          |       |         |       |
-| camunda              |     1 |                                |       |                  |       |          |       |         |       |
-| scimono              |     1 |                                |       |                  |       |          |       |         |       |
-| commscope            |     1 |                                |       |                  |       |          |       |         |       |
-| vscode               |     1 |                                |       |                  |       |          |       |         |       |
-| heroku               |     1 |                                |       |                  |       |          |       |         |       |
-| zyxel                |     1 |                                |       |                  |       |          |       |         |       |
-| viewlinc             |     1 |                                |       |                  |       |          |       |         |       |
-| zte                  |     1 |                                |       |                  |       |          |       |         |       |
-| cerebro              |     1 |                                |       |                  |       |          |       |         |       |
-| jenzabar             |     1 |                                |       |                  |       |          |       |         |       |
-| default              |     1 |                                |       |                  |       |          |       |         |       |
-| minimouse            |     1 |                                |       |                  |       |          |       |         |       |
-| adb                  |     1 |                                |       |                  |       |          |       |         |       |
-| bigbluebutton        |     1 |                                |       |                  |       |          |       |         |       |
-| monitorix            |     1 |                                |       |                  |       |          |       |         |       |
-| openerp              |     1 |                                |       |                  |       |          |       |         |       |
-| subrion              |     1 |                                |       |                  |       |          |       |         |       |
-| phpfastcache         |     1 |                                |       |                  |       |          |       |         |       |
-| gsoap                |     1 |                                |       |                  |       |          |       |         |       |
-| clockwatch           |     1 |                                |       |                  |       |          |       |         |       |
-| couchbase            |     1 |                                |       |                  |       |          |       |         |       |
-| synnefo              |     1 |                                |       |                  |       |          |       |         |       |
-| javafaces            |     1 |                                |       |                  |       |          |       |         |       |
-| beanstalk            |     1 |                                |       |                  |       |          |       |         |       |
-| dotnetnuke           |     1 |                                |       |                  |       |          |       |         |       |
-| terraform            |     1 |                                |       |                  |       |          |       |         |       |
-| owasp                |     1 |                                |       |                  |       |          |       |         |       |
-| pgadmin              |     1 |                                |       |                  |       |          |       |         |       |
-| rockethchat          |     1 |                                |       |                  |       |          |       |         |       |
-| solman               |     1 |                                |       |                  |       |          |       |         |       |
-| fortinet             |     1 |                                |       |                  |       |          |       |         |       |
-| fortigates           |     1 |                                |       |                  |       |          |       |         |       |
-| pagespeed            |     1 |                                |       |                  |       |          |       |         |       |
-| floc                 |     1 |                                |       |                  |       |          |       |         |       |
-| mongoshake           |     1 |                                |       |                  |       |          |       |         |       |
-| listserv             |     1 |                                |       |                  |       |          |       |         |       |
-| fiori                |     1 |                                |       |                  |       |          |       |         |       |
-| tjws                 |     1 |                                |       |                  |       |          |       |         |       |
-| wavlink              |     1 |                                |       |                  |       |          |       |         |       |
-| netmask              |     1 |                                |       |                  |       |          |       |         |       |
-| powercreator         |     1 |                                |       |                  |       |          |       |         |       |
-| tcexam               |     1 |                                |       |                  |       |          |       |         |       |
-| websphere            |     1 |                                |       |                  |       |          |       |         |       |
-| socomec              |     1 |                                |       |                  |       |          |       |         |       |
-| haproxy              |     1 |                                |       |                  |       |          |       |         |       |
-| luftguitar           |     1 |                                |       |                  |       |          |       |         |       |
-| cgi                  |     1 |                                |       |                  |       |          |       |         |       |
-| mysql                |     1 |                                |       |                  |       |          |       |         |       |
-| elascticsearch       |     1 |                                |       |                  |       |          |       |         |       |
-| springframework      |     1 |                                |       |                  |       |          |       |         |       |
-| exacqvision          |     1 |                                |       |                  |       |          |       |         |       |
-| zcms                 |     1 |                                |       |                  |       |          |       |         |       |
-| s3                   |     1 |                                |       |                  |       |          |       |         |       |
-| dvwa                 |     1 |                                |       |                  |       |          |       |         |       |
-| ems                  |     1 |                                |       |                  |       |          |       |         |       |
-| nsasg                |     1 |                                |       |                  |       |          |       |         |       |
-| expose               |     1 |                                |       |                  |       |          |       |         |       |
-| lanproxy             |     1 |                                |       |                  |       |          |       |         |       |
-| artica               |     1 |                                |       |                  |       |          |       |         |       |
-| redhat               |     1 |                                |       |                  |       |          |       |         |       |
-| acontent             |     1 |                                |       |                  |       |          |       |         |       |
-| jquery               |     1 |                                |       |                  |       |          |       |         |       |
-| tpshop               |     1 |                                |       |                  |       |          |       |         |       |
-| webmin               |     1 |                                |       |                  |       |          |       |         |       |
-| clave                |     1 |                                |       |                  |       |          |       |         |       |
-| lotus                |     1 |                                |       |                  |       |          |       |         |       |
-| zm                   |     1 |                                |       |                  |       |          |       |         |       |
-| seacms               |     1 |                                |       |                  |       |          |       |         |       |
-| froxlor              |     1 |                                |       |                  |       |          |       |         |       |
-| influxdb             |     1 |                                |       |                  |       |          |       |         |       |
-| fortiweb             |     1 |                                |       |                  |       |          |       |         |       |
-| geddy                |     1 |                                |       |                  |       |          |       |         |       |
-| openemr              |     1 |                                |       |                  |       |          |       |         |       |
-| zookeeper            |     1 |                                |       |                  |       |          |       |         |       |
-| wifisky              |     1 |                                |       |                  |       |          |       |         |       |
-| webftp               |     1 |                                |       |                  |       |          |       |         |       |
-| hadoop               |     1 |                                |       |                  |       |          |       |         |       |
-| swagger              |     1 |                                |       |                  |       |          |       |         |       |
-| clickhouse           |     1 |                                |       |                  |       |          |       |         |       |
-| octobercms           |     1 |                                |       |                  |       |          |       |         |       |
-| gitlist              |     1 |                                |       |                  |       |          |       |         |       |
-| qsan                 |     1 |                                |       |                  |       |          |       |         |       |
-| livezilla            |     1 |                                |       |                  |       |          |       |         |       |
-| iceflow              |     1 |                                |       |                  |       |          |       |         |       |
-| aura                 |     1 |                                |       |                  |       |          |       |         |       |
-| pippoint             |     1 |                                |       |                  |       |          |       |         |       |
-| gilacms              |     1 |                                |       |                  |       |          |       |         |       |
-| gateone              |     1 |                                |       |                  |       |          |       |         |       |
-| pyramid              |     1 |                                |       |                  |       |          |       |         |       |
-| meraki               |     1 |                                |       |                  |       |          |       |         |       |
-| craftcms             |     1 |                                |       |                  |       |          |       |         |       |
-| sangfor              |     1 |                                |       |                  |       |          |       |         |       |
-| ghost                |     1 |                                |       |                  |       |          |       |         |       |
-| fortigate            |     1 |                                |       |                  |       |          |       |         |       |
-| argussurveillance    |     1 |                                |       |                  |       |          |       |         |       |
-| alerta               |     1 |                                |       |                  |       |          |       |         |       |
-| cocoon               |     1 |                                |       |                  |       |          |       |         |       |
-| wondercms            |     1 |                                |       |                  |       |          |       |         |       |
-| plugin               |     1 |                                |       |                  |       |          |       |         |       |
-| solarlog             |     1 |                                |       |                  |       |          |       |         |       |
-| jfrog                |     1 |                                |       |                  |       |          |       |         |       |
-| myucms               |     1 |                                |       |                  |       |          |       |         |       |
-| shopizer             |     1 |                                |       |                  |       |          |       |         |       |
-| chinaunicom          |     1 |                                |       |                  |       |          |       |         |       |
-| sentry               |     1 |                                |       |                  |       |          |       |         |       |
-| nomad                |     1 |                                |       |                  |       |          |       |         |       |
-| sophos               |     1 |                                |       |                  |       |          |       |         |       |
-| clink-office         |     1 |                                |       |                  |       |          |       |         |       |
-| opentsdb             |     1 |                                |       |                  |       |          |       |         |       |
-| nette                |     1 |                                |       |                  |       |          |       |         |       |
-| shopxo               |     1 |                                |       |                  |       |          |       |         |       |
-| sage                 |     1 |                                |       |                  |       |          |       |         |       |
-| zmanda               |     1 |                                |       |                  |       |          |       |         |       |
-| drone                |     1 |                                |       |                  |       |          |       |         |       |
-| mongo                |     1 |                                |       |                  |       |          |       |         |       |
-| jeewms               |     1 |                                |       |                  |       |          |       |         |       |
-| wildfly              |     1 |                                |       |                  |       |          |       |         |       |
-| grails               |     1 |                                |       |                  |       |          |       |         |       |
-| uwsgi                |     1 |                                |       |                  |       |          |       |         |       |
-| emby                 |     1 |                                |       |                  |       |          |       |         |       |
-| saltapi              |     1 |                                |       |                  |       |          |       |         |       |
-| avalanche            |     1 |                                |       |                  |       |          |       |         |       |
-| mpsec                |     1 |                                |       |                  |       |          |       |         |       |
-| dnssec               |     1 |                                |       |                  |       |          |       |         |       |
-| idemia               |     1 |                                |       |                  |       |          |       |         |       |
-| rhymix               |     1 |                                |       |                  |       |          |       |         |       |
-| gstorage             |     1 |                                |       |                  |       |          |       |         |       |
-| tieline              |     1 |                                |       |                  |       |          |       |         |       |
-| xml                  |     1 |                                |       |                  |       |          |       |         |       |
-| cse                  |     1 |                                |       |                  |       |          |       |         |       |
-| totaljs              |     1 |                                |       |                  |       |          |       |         |       |
-| 74cms                |     1 |                                |       |                  |       |          |       |         |       |
-| cockpit              |     1 |                                |       |                  |       |          |       |         |       |
-| spidercontrol        |     1 |                                |       |                  |       |          |       |         |       |
-| jaspersoft           |     1 |                                |       |                  |       |          |       |         |       |
-| gespage              |     1 |                                |       |                  |       |          |       |         |       |
-| portainer            |     1 |                                |       |                  |       |          |       |         |       |
-| tamronos             |     1 |                                |       |                  |       |          |       |         |       |
-| episerver            |     1 |                                |       |                  |       |          |       |         |       |
-| lighttpd             |     1 |                                |       |                  |       |          |       |         |       |
-| email                |     1 |                                |       |                  |       |          |       |         |       |
-=======
 | cve                  |   804 | daffainfo                      |   280 | cves             |   804 | info     |   661 | http    |  2068 |
 | lfi                  |   325 | pikpikcu                       |   277 | vulnerabilities  |   311 | high     |   621 | file    |    46 |
 | xss                  |   253 | dhiyaneshdk                    |   268 | exposed-panels   |   250 | medium   |   463 | network |    43 |
@@ -1652,5 +827,4 @@
 | javascript           |     1 |                                |       |                  |       |          |       |         |       |
 | couchbase            |     1 |                                |       |                  |       |          |       |         |       |
 | beanstalk            |     1 |                                |       |                  |       |          |       |         |       |
-| visualtools          |     1 |                                |       |                  |       |          |       |         |       |
->>>>>>> 0b99d0f3
+| visualtools          |     1 |                                |       |                  |       |          |       |         |       |