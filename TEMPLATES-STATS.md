--- conflicted
+++ resolved
@@ -1,843 +1,23 @@
 |         TAG          | COUNT |             AUTHOR             | COUNT |    DIRECTORY     | COUNT | SEVERITY | COUNT |  TYPE   | COUNT |
 |----------------------|-------|--------------------------------|-------|------------------|-------|----------|-------|---------|-------|
-<<<<<<< HEAD
-| cve                  |   731 | pikpikcu                       |   273 | cves             |   731 | info     |   645 | http    |  1978 |
-| lfi                  |   265 | dhiyaneshdk                    |   258 | vulnerabilities  |   306 | high     |   558 | file    |    46 |
-| panel                |   249 | daffainfo                      |   216 | exposed-panels   |   248 | medium   |   451 | network |    42 |
-=======
 | cve                  |   731 | pikpikcu                       |   273 | cves             |   731 | info     |   650 | http    |  1983 |
 | lfi                  |   265 | dhiyaneshdk                    |   263 | vulnerabilities  |   307 | high     |   558 | file    |    46 |
 | panel                |   252 | daffainfo                      |   216 | exposed-panels   |   250 | medium   |   451 | network |    42 |
->>>>>>> e9f81943
 | xss                  |   246 | pdteam                         |   196 | technologies     |   192 | critical |   276 | dns     |    12 |
 | exposure             |   233 | geeknik                        |   153 | exposures        |   188 | low      |   153 |         |       |
 | wordpress            |   229 | dwisiswant0                    |   131 | misconfiguration |   136 |          |       |         |       |
 | rce                  |   199 | gy741                          |    75 | takeovers        |    64 |          |       |         |       |
-<<<<<<< HEAD
-| tech                 |   182 | pussycat0x                     |    68 | default-logins   |    56 |          |       |         |       |
-| cve2020              |   164 | princechaddha                  |    61 | file             |    46 |          |       |         |       |
-| wp-plugin            |   155 | madrobot                       |    61 | workflows        |    37 |          |       |         |       |
-| cve2021              |   130 | gaurang                        |    42 | network          |    33 |          |       |         |       |
-| cve2019              |    96 | 0x_akoko                       |    42 | miscellaneous    |    24 |          |       |         |       |
-| config               |    94 | philippedelteil                |    27 | iot              |    23 |          |       |         |       |
-=======
 | tech                 |   183 | pussycat0x                     |    68 | default-logins   |    56 |          |       |         |       |
 | cve2020              |   164 | madrobot                       |    61 | file             |    46 |          |       |         |       |
 | wp-plugin            |   155 | princechaddha                  |    61 | workflows        |    37 |          |       |         |       |
 | cve2021              |   130 | 0x_akoko                       |    42 | network          |    33 |          |       |         |       |
 | cve2019              |    96 | gaurang                        |    42 | iot              |    25 |          |       |         |       |
 | config               |    94 | philippedelteil                |    27 | miscellaneous    |    24 |          |       |         |       |
->>>>>>> e9f81943
 | cve2018              |    86 | ice3man                        |    26 | dns              |    12 |          |       |         |       |
 | joomla               |    79 | organiccrap                    |    24 | fuzzing          |    10 |          |       |         |       |
 | apache               |    70 | sheikhrishad                   |    15 | cnvd             |     9 |          |       |         |       |
 | cve2010              |    69 | pr3r00t                        |    14 | headless         |     5 |          |       |         |       |
 | takeover             |    68 | milo2012                       |    14 |                  |       |          |       |         |       |
-<<<<<<< HEAD
-| token                |    65 | techbrunchfr                   |    13 |                  |       |          |       |         |       |
-| iot                  |    64 | suman_kar                      |    12 |                  |       |          |       |         |       |
-| default-login        |    63 | cyllective                     |    11 |                  |       |          |       |         |       |
-| oob                  |    54 | r3dg33k                        |    11 |                  |       |          |       |         |       |
-| cve2017              |    50 | wdahlenb                       |    10 |                  |       |          |       |         |       |
-| unauth               |    47 | random_robbie                  |    10 |                  |       |          |       |         |       |
-| file                 |    46 | righettod                      |    10 |                  |       |          |       |         |       |
-| network              |    42 | hackergautam                   |     9 |                  |       |          |       |         |       |
-| sqli                 |    38 | melbadry9                      |     9 |                  |       |          |       |         |       |
-|                      |    37 | nadino                         |     9 |                  |       |          |       |         |       |
-| ssrf                 |    37 | aashiq                         |     8 |                  |       |          |       |         |       |
-| oracle               |    36 | that_juan_                     |     8 |                  |       |          |       |         |       |
-| cve2016              |    36 | iamthefrogy                    |     8 |                  |       |          |       |         |       |
-| redirect             |    33 | emadshanab                     |     7 |                  |       |          |       |         |       |
-| logs                 |    30 | techryptic (@tech)             |     7 |                  |       |          |       |         |       |
-| jira                 |    28 | oppsec                         |     7 |                  |       |          |       |         |       |
-| listing              |    27 | meme-lord                      |     7 |                  |       |          |       |         |       |
-| atlassian            |    27 | randomstr1ng                   |     7 |                  |       |          |       |         |       |
-| cve2015              |    24 | dr_set                         |     7 |                  |       |          |       |         |       |
-| misc                 |    23 | 0x240x23elu                    |     7 |                  |       |          |       |         |       |
-| disclosure           |    22 | dogasantos                     |     7 |                  |       |          |       |         |       |
-| auth-bypass          |    21 | harshbothra_                   |     7 |                  |       |          |       |         |       |
-| generic              |    20 | kophjager007                   |     7 |                  |       |          |       |         |       |
-| cve2014              |    19 | caspergn                       |     6 |                  |       |          |       |         |       |
-| router               |    19 | __fazal                        |     6 |                  |       |          |       |         |       |
-| cisco                |    19 | pentest_swissky                |     6 |                  |       |          |       |         |       |
-| aem                  |    19 | puzzlepeaches                  |     6 |                  |       |          |       |         |       |
-| debug                |    18 | logicalhunter                  |     6 |                  |       |          |       |         |       |
-| sap                  |    18 | elsfa7110                      |     5 |                  |       |          |       |         |       |
-| springboot           |    18 | rootxharsh                     |     5 |                  |       |          |       |         |       |
-| misconfig            |    18 | joanbono                       |     5 |                  |       |          |       |         |       |
-| php                  |    16 | iamnoooob                      |     5 |                  |       |          |       |         |       |
-| cve2012              |    14 | panch0r3d                      |     5 |                  |       |          |       |         |       |
-| cve2011              |    14 | yanyun                         |     5 |                  |       |          |       |         |       |
-| login                |    14 | ganofins                       |     5 |                  |       |          |       |         |       |
-| struts               |    14 | lu4nx                          |     4 |                  |       |          |       |         |       |
-| weblogic             |    14 | e_schultze_                    |     4 |                  |       |          |       |         |       |
-| fuzz                 |    14 | nodauf                         |     4 |                  |       |          |       |         |       |
-| zoho                 |    13 | github.com/its0x08             |     4 |                  |       |          |       |         |       |
-| dns                  |    13 | xelkomy                        |     4 |                  |       |          |       |         |       |
-| adobe                |    13 | johnk3r                        |     3 |                  |       |          |       |         |       |
-| android              |    13 | idealphase                     |     3 |                  |       |          |       |         |       |
-| devops               |    13 | emenalf                        |     3 |                  |       |          |       |         |       |
-| manageengine         |    12 | _generic_human_                |     3 |                  |       |          |       |         |       |
-| jenkins              |    12 | dudez                          |     3 |                  |       |          |       |         |       |
-| aws                  |    12 | binaryfigments                 |     3 |                  |       |          |       |         |       |
-| dlink                |    12 | f1tz                           |     3 |                  |       |          |       |         |       |
-| cve2013              |    11 | vsh00t                         |     3 |                  |       |          |       |         |       |
-| wp-theme             |    11 | incogbyte                      |     3 |                  |       |          |       |         |       |
-| xxe                  |    10 | sushantkamble                  |     3 |                  |       |          |       |         |       |
-| dell                 |    10 | thomas_from_offensity          |     3 |                  |       |          |       |         |       |
-| intrusive            |     9 | mavericknerd                   |     3 |                  |       |          |       |         |       |
-| ftp                  |     9 | jarijaas                       |     3 |                  |       |          |       |         |       |
-| magento              |     9 | yash anand @yashanand155       |     3 |                  |       |          |       |         |       |
-| cnvd                 |     8 | unstabl3                       |     3 |                  |       |          |       |         |       |
-| nginx                |     8 | shine                          |     3 |                  |       |          |       |         |       |
-| airflow              |     8 | shifacyclewala                 |     3 |                  |       |          |       |         |       |
-| rails                |     8 | tess                           |     3 |                  |       |          |       |         |       |
-| scada                |     8 | impramodsargar                 |     3 |                  |       |          |       |         |       |
-| vmware               |     8 | 0w4ys                          |     3 |                  |       |          |       |         |       |
-| ruijie               |     8 | fyoorer                        |     3 |                  |       |          |       |         |       |
-| gitlab               |     8 | skeltavik                      |     3 |                  |       |          |       |         |       |
-| netgear              |     7 | z3bd                           |     3 |                  |       |          |       |         |       |
-| confluence           |     7 | gal nagli                      |     2 |                  |       |          |       |         |       |
-| files                |     7 | kiblyn11                       |     2 |                  |       |          |       |         |       |
-| ibm                  |     7 | koti2                          |     2 |                  |       |          |       |         |       |
-| cve2009              |     7 | huowuzhao                      |     2 |                  |       |          |       |         |       |
-| google               |     7 | bp0lr                          |     2 |                  |       |          |       |         |       |
-| backup               |     7 | hetroublemakr                  |     2 |                  |       |          |       |         |       |
-| microsoft            |     7 | ehsahil                        |     2 |                  |       |          |       |         |       |
-| kubernetes           |     7 | johnjhacking                   |     2 |                  |       |          |       |         |       |
-| coldfusion           |     7 | swissky                        |     2 |                  |       |          |       |         |       |
-| cms                  |     7 | mohammedsaneem                 |     2 |                  |       |          |       |         |       |
-| rconfig              |     6 | ree4pwn                        |     2 |                  |       |          |       |         |       |
-| laravel              |     6 | gevakun                        |     2 |                  |       |          |       |         |       |
-| jetty                |     6 | nkxxkn                         |     2 |                  |       |          |       |         |       |
-| solr                 |     6 | x1m_martijn                    |     2 |                  |       |          |       |         |       |
-| api                  |     6 | alifathi-h1                    |     2 |                  |       |          |       |         |       |
-| docker               |     6 | cocxanh                        |     2 |                  |       |          |       |         |       |
-| citrix               |     6 | r3naissance                    |     2 |                  |       |          |       |         |       |
-| django               |     6 | manas_harsh                    |     2 |                  |       |          |       |         |       |
-| cve2008              |     6 | random-robbie                  |     2 |                  |       |          |       |         |       |
-| dedecms              |     5 | fabaff                         |     2 |                  |       |          |       |         |       |
-| nodejs               |     5 | foulenzer                      |     2 |                  |       |          |       |         |       |
-| printer              |     5 | 0xsmiley                       |     2 |                  |       |          |       |         |       |
-| lucee                |     5 | parth                          |     2 |                  |       |          |       |         |       |
-| jolokia              |     5 | g4l1t0                         |     2 |                  |       |          |       |         |       |
-| fileupload           |     5 | amsda                          |     2 |                  |       |          |       |         |       |
-| hp                   |     5 | convisoappsec                  |     2 |                  |       |          |       |         |       |
-| tomcat               |     5 | davidmckennirey                |     2 |                  |       |          |       |         |       |
-| iis                  |     5 | lotusdll                       |     2 |                  |       |          |       |         |       |
-| windows              |     5 | 0xrudra                        |     2 |                  |       |          |       |         |       |
-| deserialization      |     5 | pxmme1337                      |     2 |                  |       |          |       |         |       |
-| drupal               |     5 | 0xprial                        |     2 |                  |       |          |       |         |       |
-| camera               |     5 | joeldeleep                     |     2 |                  |       |          |       |         |       |
-| ssti                 |     5 | mahendra purbia (mah3sec_)     |     2 |                  |       |          |       |         |       |
-| phpmyadmin           |     5 | arcc                           |     2 |                  |       |          |       |         |       |
-| java                 |     5 | bernardofsr                    |     2 |                  |       |          |       |         |       |
-| circarlife           |     5 | afaq                           |     2 |                  |       |          |       |         |       |
-| headless             |     5 | dheerajmadhukar                |     2 |                  |       |          |       |         |       |
-| symantec             |     4 | zomsop82                       |     2 |                  |       |          |       |         |       |
-| git                  |     4 | udit_thakkur                   |     2 |                  |       |          |       |         |       |
-| solarwinds           |     4 | socketz                        |     2 |                  |       |          |       |         |       |
-| thinkphp             |     4 | vavkamil                       |     2 |                  |       |          |       |         |       |
-| elastic              |     4 | 0xcrypto                       |     2 |                  |       |          |       |         |       |
-| asp                  |     4 | moritz nentwig                 |     2 |                  |       |          |       |         |       |
-| strapi               |     4 | randomrobbie                   |     2 |                  |       |          |       |         |       |
-| crlf                 |     4 | 0xelkomy                       |     2 |                  |       |          |       |         |       |
-| grafana              |     4 | 0xsapra                        |     2 |                  |       |          |       |         |       |
-| zimbra               |     4 | bing0o                         |     2 |                  |       |          |       |         |       |
-| glpi                 |     4 | whoever                        |     2 |                  |       |          |       |         |       |
-| exchange             |     4 | hahwul                         |     2 |                  |       |          |       |         |       |
-| firmware             |     4 | w4cky_                         |     2 |                  |       |          |       |         |       |
-| moodle               |     4 | bsysop                         |     2 |                  |       |          |       |         |       |
-| rfi                  |     4 | @dwisiswant0                   |     1 |                  |       |          |       |         |       |
-| resin                |     4 | bad5ect0r                      |     1 |                  |       |          |       |         |       |
-| thinkcmf             |     4 | @github.com/defr0ggy           |     1 |                  |       |          |       |         |       |
-| traversal            |     4 | sullo                          |     1 |                  |       |          |       |         |       |
-| buffalo              |     4 | sicksec                        |     1 |                  |       |          |       |         |       |
-| samsung              |     4 | sshell                         |     1 |                  |       |          |       |         |       |
-| zabbix               |     4 | intx0x80                       |     1 |                  |       |          |       |         |       |
-| webserver            |     4 | aresx                          |     1 |                  |       |          |       |         |       |
-| symfony              |     4 | manikanta a.k.a @secureitmania |     1 |                  |       |          |       |         |       |
-| proxy                |     4 | thevillagehacker               |     1 |                  |       |          |       |         |       |
-| wso2                 |     4 | d0rkerdevil                    |     1 |                  |       |          |       |         |       |
-| hongdian             |     4 | retr0                          |     1 |                  |       |          |       |         |       |
-| magmi                |     4 | mubassirpatel                  |     1 |                  |       |          |       |         |       |
-| vpn                  |     4 | luskabol                       |     1 |                  |       |          |       |         |       |
-| artifactory          |     4 | ipanda                         |     1 |                  |       |          |       |         |       |
-| injection            |     3 | ratnadip gajbhiye              |     1 |                  |       |          |       |         |       |
-| prometheus           |     3 | daviey                         |     1 |                  |       |          |       |         |       |
-| telerik              |     3 | flag007                        |     1 |                  |       |          |       |         |       |
-| backups              |     3 | 0xteles                        |     1 |                  |       |          |       |         |       |
-| openssh              |     3 | aceseven (digisec360)          |     1 |                  |       |          |       |         |       |
-| amazon               |     3 | deena                          |     1 |                  |       |          |       |         |       |
-| jeesns               |     3 | wabafet                        |     1 |                  |       |          |       |         |       |
-| zhiyuan              |     3 | alex                           |     1 |                  |       |          |       |         |       |
-| itop                 |     3 | yavolo                         |     1 |                  |       |          |       |         |       |
-| r-seenet             |     3 | 0xtavian                       |     1 |                  |       |          |       |         |       |
-| httpd                |     3 | schniggie                      |     1 |                  |       |          |       |         |       |
-| nosqli               |     3 | jeya seelan                    |     1 |                  |       |          |       |         |       |
-| fpd                  |     3 | co0nan                         |     1 |                  |       |          |       |         |       |
-| hoteldruid           |     3 | _c0wb0y_                       |     1 |                  |       |          |       |         |       |
-| npm                  |     3 | exploitation                   |     1 |                  |       |          |       |         |       |
-| fanruan              |     3 | rojanrijal                     |     1 |                  |       |          |       |         |       |
-| mongodb              |     3 | evolutionsec                   |     1 |                  |       |          |       |         |       |
-| caucho               |     3 | sy3omda                        |     1 |                  |       |          |       |         |       |
-| microstrategy        |     3 | taielab                        |     1 |                  |       |          |       |         |       |
-| opensis              |     3 | kishore krishna (sillydaddy)   |     1 |                  |       |          |       |         |       |
-| nacos                |     3 | ahmetpergamum                  |     1 |                  |       |          |       |         |       |
-| bitrix               |     3 | shelld3v                       |     1 |                  |       |          |       |         |       |
-| springcloud          |     3 | yashanand155                   |     1 |                  |       |          |       |         |       |
-| kafka                |     3 | kre80r                         |     1 |                  |       |          |       |         |       |
-| linkerd              |     3 | brabbit10                      |     1 |                  |       |          |       |         |       |
-| ofbiz                |     3 | nerrorsec                      |     1 |                  |       |          |       |         |       |
-| openam               |     3 | elmahdi                        |     1 |                  |       |          |       |         |       |
-| oa                   |     3 | tim_koopmans                   |     1 |                  |       |          |       |         |       |
-| tikiwiki             |     3 | ldionmarcil                    |     1 |                  |       |          |       |         |       |
-| ssh                  |     3 | rotemreiss                     |     1 |                  |       |          |       |         |       |
-| slack                |     3 | affix                          |     1 |                  |       |          |       |         |       |
-| jellyfin             |     3 | bernardo rodrigues             |     1 |                  |       |          |       |         |       |
-|                      |       | @bernardofsr | andré monteiro  |       |                  |       |          |       |         |       |
-|                      |       | @am0nt31r0                     |       |                  |       |          |       |         |       |
-| cacti                |     3 | patralos                       |     1 |                  |       |          |       |         |       |
-| terramaster          |     3 | j33n1k4                        |     1 |                  |       |          |       |         |       |
-| log                  |     3 | th3.d1p4k                      |     1 |                  |       |          |       |         |       |
-| kevinlab             |     3 | luci                           |     1 |                  |       |          |       |         |       |
-| druid                |     3 | divya_mudgal                   |     1 |                  |       |          |       |         |       |
-| lfr                  |     3 | s1r1u5_                        |     1 |                  |       |          |       |         |       |
-| firebase             |     3 | un-fmunozs                     |     1 |                  |       |          |       |         |       |
-| ebs                  |     3 | zhenwarx                       |     1 |                  |       |          |       |         |       |
-| nexus                |     3 | blckraven                      |     1 |                  |       |          |       |         |       |
-| mail                 |     3 | kareemse1im                    |     1 |                  |       |          |       |         |       |
-| bigip                |     3 | rodnt                          |     1 |                  |       |          |       |         |       |
-| smtp                 |     3 | ringo                          |     1 |                  |       |          |       |         |       |
-| kibana               |     3 | hanlaomo                       |     1 |                  |       |          |       |         |       |
-| vbulletin            |     3 | 0h1in9e                        |     1 |                  |       |          |       |         |       |
-| targa                |     3 | xstp                           |     1 |                  |       |          |       |         |       |
-| emerge               |     2 | petruknisme                    |     1 |                  |       |          |       |         |       |
-| smb                  |     2 | mhdsamx                        |     1 |                  |       |          |       |         |       |
-| natshell             |     2 | kabirsuda                      |     1 |                  |       |          |       |         |       |
-| getsimple            |     2 | udyz                           |     1 |                  |       |          |       |         |       |
-| plesk                |     2 | shifacyclewla                  |     1 |                  |       |          |       |         |       |
-| axis2                |     2 | andysvints                     |     1 |                  |       |          |       |         |       |
-| linux                |     2 | zandros0                       |     1 |                  |       |          |       |         |       |
-| splunk               |     2 | me9187                         |     1 |                  |       |          |       |         |       |
-| github               |     2 | infosecsanyam                  |     1 |                  |       |          |       |         |       |
-| fortios              |     2 | borna nematzadeh               |     1 |                  |       |          |       |         |       |
-| icewarp              |     2 | juicypotato1                   |     1 |                  |       |          |       |         |       |
-| ilo                  |     2 | gboddin                        |     1 |                  |       |          |       |         |       |
-| odoo                 |     2 | streetofhackerr007 (rohit      |     1 |                  |       |          |       |         |       |
-|                      |       | soni)                          |       |                  |       |          |       |         |       |
-| netis                |     2 | regala_                        |     1 |                  |       |          |       |         |       |
-| jeedom               |     2 | philippdelteil                 |     1 |                  |       |          |       |         |       |
-| spark                |     2 | nytr0gen                       |     1 |                  |       |          |       |         |       |
-| couchdb              |     2 | ahmed sherif                   |     1 |                  |       |          |       |         |       |
-| glassfish            |     2 | undefl0w                       |     1 |                  |       |          |       |         |       |
-| maian                |     2 | becivells                      |     1 |                  |       |          |       |         |       |
-| webcam               |     2 | b0rn2r00t                      |     1 |                  |       |          |       |         |       |
-| horde                |     2 | bjhulst                        |     1 |                  |       |          |       |         |       |
-| kentico              |     2 | notsoevilweasel                |     1 |                  |       |          |       |         |       |
-| voipmonitor          |     2 | vzamanillo                     |     1 |                  |       |          |       |         |       |
-| commax               |     2 | jteles                         |     1 |                  |       |          |       |         |       |
-| guacamole            |     2 | hakluke                        |     1 |                  |       |          |       |         |       |
-| seeyon               |     2 | kba@sogeti_esec                |     1 |                  |       |          |       |         |       |
-| grav                 |     2 | omarkurt                       |     1 |                  |       |          |       |         |       |
-| nextcloud            |     2 | remonsec                       |     1 |                  |       |          |       |         |       |
-| ecoa                 |     2 | makyotox                       |     1 |                  |       |          |       |         |       |
-| yapi                 |     2 | whynotke                       |     1 |                  |       |          |       |         |       |
-| ec2                  |     2 | qlkwej                         |     1 |                  |       |          |       |         |       |
-| mcafee               |     2 | raesene                        |     1 |                  |       |          |       |         |       |
-| cache                |     2 | manuelbua                      |     1 |                  |       |          |       |         |       |
-| chamilo              |     2 | ohlinge                        |     1 |                  |       |          |       |         |       |
-| node                 |     2 | furkansenan                    |     1 |                  |       |          |       |         |       |
-| trixbox              |     2 | absshax                        |     1 |                  |       |          |       |         |       |
-| pega                 |     2 | shreyapohekar                  |     1 |                  |       |          |       |         |       |
-| aruba                |     2 | b4uh0lz                        |     1 |                  |       |          |       |         |       |
-| azure                |     2 | tirtha_mandal                  |     1 |                  |       |          |       |         |       |
-| dos                  |     2 | fopina                         |     1 |                  |       |          |       |         |       |
-| geowebserver         |     2 | mass0ma                        |     1 |                  |       |          |       |         |       |
-| totemomail           |     2 | ooooooo_q                      |     1 |                  |       |          |       |         |       |
-| hashicorp            |     2 | alph4byt3                      |     1 |                  |       |          |       |         |       |
-| rockmongo            |     2 | izn0u                          |     1 |                  |       |          |       |         |       |
-| openvpn              |     2 | mesaglio                       |     1 |                  |       |          |       |         |       |
-| activemq             |     2 | fmunozs                        |     1 |                  |       |          |       |         |       |
-| bruteforce           |     2 | sid ahmed malaoui @ realistic  |     1 |                  |       |          |       |         |       |
-|                      |       | security                       |       |                  |       |          |       |         |       |
-| qcubed               |     2 | _harleo                        |     1 |                  |       |          |       |         |       |
-| prestashop           |     2 | j3ssie/geraldino2              |     1 |                  |       |          |       |         |       |
-| hjtcloud             |     2 | defr0ggy                       |     1 |                  |       |          |       |         |       |
-| shellshock           |     2 | berkdusunur                    |     1 |                  |       |          |       |         |       |
-| idrac                |     2 | kurohost                       |     1 |                  |       |          |       |         |       |
-| sonicwall            |     2 |                          52971 |     1 |                  |       |          |       |         |       |
-| jsf                  |     2 | push4d                         |     1 |                  |       |          |       |         |       |
-| dolibarr             |     2 | naglinagli                     |     1 |                  |       |          |       |         |       |
-| wuzhicms             |     2 | bolli95                        |     1 |                  |       |          |       |         |       |
-| storage              |     2 | aaron_costello                 |     1 |                  |       |          |       |         |       |
-|                      |       | (@conspiracyproof)             |       |                  |       |          |       |         |       |
-| bucket               |     2 | its0x08                        |     1 |                  |       |          |       |         |       |
-| akkadian             |     2 | ivo palazzolo (@palaziv)       |     1 |                  |       |          |       |         |       |
-| axis                 |     2 | micha3lb3n                     |     1 |                  |       |          |       |         |       |
-| bypass               |     2 | streetofhackerr007             |     1 |                  |       |          |       |         |       |
-| sharepoint           |     2 | x6263                          |     1 |                  |       |          |       |         |       |
-| liferay              |     2 | knassar702                     |     1 |                  |       |          |       |         |       |
-| wordfence            |     2 | cookiehanhoan                  |     1 |                  |       |          |       |         |       |
-| status               |     2 | soyelmago                      |     1 |                  |       |          |       |         |       |
-| middleware           |     2 | thezakman                      |     1 |                  |       |          |       |         |       |
-| oauth                |     2 | alperenkesk                    |     1 |                  |       |          |       |         |       |
-| hasura               |     2 | chron0x                        |     1 |                  |       |          |       |         |       |
-| leak                 |     2 | sec_hawk                       |     1 |                  |       |          |       |         |       |
-| saltstack            |     2 | noamrathaus                    |     1 |                  |       |          |       |         |       |
-| nextjs               |     2 | apt-mirror                     |     1 |                  |       |          |       |         |       |
-| hostheader-injection |     2 | geraldino2                     |     1 |                  |       |          |       |         |       |
-| flir                 |     2 | pudsec                         |     1 |                  |       |          |       |         |       |
-| favicon              |     2 | sickwell                       |     1 |                  |       |          |       |         |       |
-| openfire             |     2 | toufik airane                  |     1 |                  |       |          |       |         |       |
-| vrealize             |     2 | _darrenmartyn                  |     1 |                  |       |          |       |         |       |
-| minio                |     2 | yashgoti                       |     1 |                  |       |          |       |         |       |
-| service              |     2 | 0ut0fb4nd                      |     1 |                  |       |          |       |         |       |
-| enumeration          |     2 | adrianmf                       |     1 |                  |       |          |       |         |       |
-| prtg                 |     2 | pdp                            |     1 |                  |       |          |       |         |       |
-| igs                  |     2 | iampritam                      |     1 |                  |       |          |       |         |       |
-| frp                  |     2 | b0yd                           |     1 |                  |       |          |       |         |       |
-| huawei               |     2 | elder tao                      |     1 |                  |       |          |       |         |       |
-| mida                 |     2 | oscarintherocks                |     1 |                  |       |          |       |         |       |
-| backdoor             |     2 | smaranchand                    |     1 |                  |       |          |       |         |       |
-| yii                  |     2 | akash.c                        |     1 |                  |       |          |       |         |       |
-| avantfax             |     2 | ilovebinbash                   |     1 |                  |       |          |       |         |       |
-| akamai               |     2 | mah3sec_                       |     1 |                  |       |          |       |         |       |
-| phpcollab            |     2 | revblock                       |     1 |                  |       |          |       |         |       |
-| paloalto             |     2 | 0xrod                          |     1 |                  |       |          |       |         |       |
-| hpe                  |     2 | twitter.com/dheerajmadhukar    |     1 |                  |       |          |       |         |       |
-| nagios               |     2 | willd96                        |     1 |                  |       |          |       |         |       |
-| netsweeper           |     2 | ajaysenr                       |     1 |                  |       |          |       |         |       |
-| waf                  |     2 | dawid-czarnecki                |     1 |                  |       |          |       |         |       |
-| ucmdb                |     2 | andirrahmani1                  |     1 |                  |       |          |       |         |       |
-| chiyu                |     2 | akshansh                       |     1 |                  |       |          |       |         |       |
-| ecology              |     2 | pratik khalane                 |     1 |                  |       |          |       |         |       |
-| sonarqube            |     2 | c3l3si4n                       |     1 |                  |       |          |       |         |       |
-| adminer              |     2 |                                |       |                  |       |          |       |         |       |
-| harbor               |     2 |                                |       |                  |       |          |       |         |       |
-| cve2007              |     2 |                                |       |                  |       |          |       |         |       |
-| sitecore             |     2 |                                |       |                  |       |          |       |         |       |
-| db                   |     2 |                                |       |                  |       |          |       |         |       |
-| keycloak             |     2 |                                |       |                  |       |          |       |         |       |
-| cve2005              |     2 |                                |       |                  |       |          |       |         |       |
-| showdoc              |     2 |                                |       |                  |       |          |       |         |       |
-| jboss                |     2 |                                |       |                  |       |          |       |         |       |
-| globalprotect        |     2 |                                |       |                  |       |          |       |         |       |
-| kong                 |     2 |                                |       |                  |       |          |       |         |       |
-| xxljob               |     2 |                                |       |                  |       |          |       |         |       |
-| rstudio              |     2 |                                |       |                  |       |          |       |         |       |
-| graylog              |     1 |                                |       |                  |       |          |       |         |       |
-| htmli                |     1 |                                |       |                  |       |          |       |         |       |
-| couchbase            |     1 |                                |       |                  |       |          |       |         |       |
-| froxlor              |     1 |                                |       |                  |       |          |       |         |       |
-| lancom               |     1 |                                |       |                  |       |          |       |         |       |
-| spidercontrol        |     1 |                                |       |                  |       |          |       |         |       |
-| servicenow           |     1 |                                |       |                  |       |          |       |         |       |
-| tieline              |     1 |                                |       |                  |       |          |       |         |       |
-| vnc                  |     1 |                                |       |                  |       |          |       |         |       |
-| javafaces            |     1 |                                |       |                  |       |          |       |         |       |
-| magicflow            |     1 |                                |       |                  |       |          |       |         |       |
-| sprintful            |     1 |                                |       |                  |       |          |       |         |       |
-| plone                |     1 |                                |       |                  |       |          |       |         |       |
-| vcenter              |     1 |                                |       |                  |       |          |       |         |       |
-| gurock               |     1 |                                |       |                  |       |          |       |         |       |
-| st                   |     1 |                                |       |                  |       |          |       |         |       |
-| dompdf               |     1 |                                |       |                  |       |          |       |         |       |
-| rmi                  |     1 |                                |       |                  |       |          |       |         |       |
-| tileserver           |     1 |                                |       |                  |       |          |       |         |       |
-| wing-ftp             |     1 |                                |       |                  |       |          |       |         |       |
-| visualtools          |     1 |                                |       |                  |       |          |       |         |       |
-| spf                  |     1 |                                |       |                  |       |          |       |         |       |
-| nomad                |     1 |                                |       |                  |       |          |       |         |       |
-| mara                 |     1 |                                |       |                  |       |          |       |         |       |
-| acexy                |     1 |                                |       |                  |       |          |       |         |       |
-| myvuehelp            |     1 |                                |       |                  |       |          |       |         |       |
-| finereport           |     1 |                                |       |                  |       |          |       |         |       |
-| rsyncd               |     1 |                                |       |                  |       |          |       |         |       |
-| simplecrm            |     1 |                                |       |                  |       |          |       |         |       |
-| powercreator         |     1 |                                |       |                  |       |          |       |         |       |
-| maccmsv10            |     1 |                                |       |                  |       |          |       |         |       |
-| ssl                  |     1 |                                |       |                  |       |          |       |         |       |
-| soar                 |     1 |                                |       |                  |       |          |       |         |       |
-| pagespeed            |     1 |                                |       |                  |       |          |       |         |       |
-| fiori                |     1 |                                |       |                  |       |          |       |         |       |
-| nc2                  |     1 |                                |       |                  |       |          |       |         |       |
-| glances              |     1 |                                |       |                  |       |          |       |         |       |
-| oidc                 |     1 |                                |       |                  |       |          |       |         |       |
-| daybyday             |     1 |                                |       |                  |       |          |       |         |       |
-| cgi                  |     1 |                                |       |                  |       |          |       |         |       |
-| tenda                |     1 |                                |       |                  |       |          |       |         |       |
-| shopizer             |     1 |                                |       |                  |       |          |       |         |       |
-| sql                  |     1 |                                |       |                  |       |          |       |         |       |
-| craftcms             |     1 |                                |       |                  |       |          |       |         |       |
-| gilacms              |     1 |                                |       |                  |       |          |       |         |       |
-| memcached            |     1 |                                |       |                  |       |          |       |         |       |
-| apos                 |     1 |                                |       |                  |       |          |       |         |       |
-| netmask              |     1 |                                |       |                  |       |          |       |         |       |
-| fastapi              |     1 |                                |       |                  |       |          |       |         |       |
-| visionhub            |     1 |                                |       |                  |       |          |       |         |       |
-| eg                   |     1 |                                |       |                  |       |          |       |         |       |
-| k8                   |     1 |                                |       |                  |       |          |       |         |       |
-| mysql                |     1 |                                |       |                  |       |          |       |         |       |
-| appweb               |     1 |                                |       |                  |       |          |       |         |       |
-| commscope            |     1 |                                |       |                  |       |          |       |         |       |
-| rujjie               |     1 |                                |       |                  |       |          |       |         |       |
-| hadoop               |     1 |                                |       |                  |       |          |       |         |       |
-| etouch               |     1 |                                |       |                  |       |          |       |         |       |
-| optiLink             |     1 |                                |       |                  |       |          |       |         |       |
-| sophos               |     1 |                                |       |                  |       |          |       |         |       |
-| jnoj                 |     1 |                                |       |                  |       |          |       |         |       |
-| uwsgi                |     1 |                                |       |                  |       |          |       |         |       |
-| s3                   |     1 |                                |       |                  |       |          |       |         |       |
-| javascript           |     1 |                                |       |                  |       |          |       |         |       |
-| hiawatha             |     1 |                                |       |                  |       |          |       |         |       |
-| phpunit              |     1 |                                |       |                  |       |          |       |         |       |
-| lanproxy             |     1 |                                |       |                  |       |          |       |         |       |
-| eyou                 |     1 |                                |       |                  |       |          |       |         |       |
-| k8s                  |     1 |                                |       |                  |       |          |       |         |       |
-| codeigniter          |     1 |                                |       |                  |       |          |       |         |       |
-| artica               |     1 |                                |       |                  |       |          |       |         |       |
-| auth                 |     1 |                                |       |                  |       |          |       |         |       |
-| shopware             |     1 |                                |       |                  |       |          |       |         |       |
-| phpinfo              |     1 |                                |       |                  |       |          |       |         |       |
-| geutebruck           |     1 |                                |       |                  |       |          |       |         |       |
-| duomicms             |     1 |                                |       |                  |       |          |       |         |       |
-| mongo                |     1 |                                |       |                  |       |          |       |         |       |
-| announcekit          |     1 |                                |       |                  |       |          |       |         |       |
-| xampp                |     1 |                                |       |                  |       |          |       |         |       |
-|  default-login       |     1 |                                |       |                  |       |          |       |         |       |
-| bullwark             |     1 |                                |       |                  |       |          |       |         |       |
-| myucms               |     1 |                                |       |                  |       |          |       |         |       |
-| cerebro              |     1 |                                |       |                  |       |          |       |         |       |
-| yealink              |     1 |                                |       |                  |       |          |       |         |       |
-| tongda               |     1 |                                |       |                  |       |          |       |         |       |
-| gstorage             |     1 |                                |       |                  |       |          |       |         |       |
-| owasp                |     1 |                                |       |                  |       |          |       |         |       |
-| metabase             |     1 |                                |       |                  |       |          |       |         |       |
-| opm                  |     1 |                                |       |                  |       |          |       |         |       |
-| woocomernce          |     1 |                                |       |                  |       |          |       |         |       |
-| zeroshell            |     1 |                                |       |                  |       |          |       |         |       |
-| jsp                  |     1 |                                |       |                  |       |          |       |         |       |
-| parentlink           |     1 |                                |       |                  |       |          |       |         |       |
-| landrayoa            |     1 |                                |       |                  |       |          |       |         |       |
-| bookstack            |     1 |                                |       |                  |       |          |       |         |       |
-| etherpad             |     1 |                                |       |                  |       |          |       |         |       |
-| wavemaker            |     1 |                                |       |                  |       |          |       |         |       |
-| opensns              |     1 |                                |       |                  |       |          |       |         |       |
-| cockpit              |     1 |                                |       |                  |       |          |       |         |       |
-| emc                  |     1 |                                |       |                  |       |          |       |         |       |
-| concrete             |     1 |                                |       |                  |       |          |       |         |       |
-| ognl                 |     1 |                                |       |                  |       |          |       |         |       |
-| weiphp               |     1 |                                |       |                  |       |          |       |         |       |
-| dbeaver              |     1 |                                |       |                  |       |          |       |         |       |
-| geddy                |     1 |                                |       |                  |       |          |       |         |       |
-| zend                 |     1 |                                |       |                  |       |          |       |         |       |
-| bigbluebutton        |     1 |                                |       |                  |       |          |       |         |       |
-| sceditor             |     1 |                                |       |                  |       |          |       |         |       |
-| avtech               |     1 |                                |       |                  |       |          |       |         |       |
-| hortonworks          |     1 |                                |       |                  |       |          |       |         |       |
-| alerta               |     1 |                                |       |                  |       |          |       |         |       |
-| zenario              |     1 |                                |       |                  |       |          |       |         |       |
-| testrail             |     1 |                                |       |                  |       |          |       |         |       |
-| emby                 |     1 |                                |       |                  |       |          |       |         |       |
-| lotuscms             |     1 |                                |       |                  |       |          |       |         |       |
-| ntopng               |     1 |                                |       |                  |       |          |       |         |       |
-| imap                 |     1 |                                |       |                  |       |          |       |         |       |
-| setup                |     1 |                                |       |                  |       |          |       |         |       |
-| shoretel             |     1 |                                |       |                  |       |          |       |         |       |
-| codemeter            |     1 |                                |       |                  |       |          |       |         |       |
-| redis                |     1 |                                |       |                  |       |          |       |         |       |
-| aspnuke              |     1 |                                |       |                  |       |          |       |         |       |
-| mpsec                |     1 |                                |       |                  |       |          |       |         |       |
-| nsasg                |     1 |                                |       |                  |       |          |       |         |       |
-| netdata              |     1 |                                |       |                  |       |          |       |         |       |
-| nuuo                 |     1 |                                |       |                  |       |          |       |         |       |
-| socomec              |     1 |                                |       |                  |       |          |       |         |       |
-| database             |     1 |                                |       |                  |       |          |       |         |       |
-| mautic               |     1 |                                |       |                  |       |          |       |         |       |
-| basic-auth           |     1 |                                |       |                  |       |          |       |         |       |
-| thinkadmin           |     1 |                                |       |                  |       |          |       |         |       |
-| nuxeo                |     1 |                                |       |                  |       |          |       |         |       |
-| cve2006              |     1 |                                |       |                  |       |          |       |         |       |
-| eprints              |     1 |                                |       |                  |       |          |       |         |       |
-| robomongo            |     1 |                                |       |                  |       |          |       |         |       |
-| scimono              |     1 |                                |       |                  |       |          |       |         |       |
-| timeclock            |     1 |                                |       |                  |       |          |       |         |       |
-| elasticsearch        |     1 |                                |       |                  |       |          |       |         |       |
-| trane                |     1 |                                |       |                  |       |          |       |         |       |
-| empirecms            |     1 |                                |       |                  |       |          |       |         |       |
-| lotus                |     1 |                                |       |                  |       |          |       |         |       |
-| zarafa               |     1 |                                |       |                  |       |          |       |         |       |
-| fortilogger          |     1 |                                |       |                  |       |          |       |         |       |
-| iptime               |     1 |                                |       |                  |       |          |       |         |       |
-| apiman               |     1 |                                |       |                  |       |          |       |         |       |
-| okta                 |     1 |                                |       |                  |       |          |       |         |       |
-| spring               |     1 |                                |       |                  |       |          |       |         |       |
-| processmaker         |     1 |                                |       |                  |       |          |       |         |       |
-| varnish              |     1 |                                |       |                  |       |          |       |         |       |
-| gespage              |     1 |                                |       |                  |       |          |       |         |       |
-| clave                |     1 |                                |       |                  |       |          |       |         |       |
-| exponentcms          |     1 |                                |       |                  |       |          |       |         |       |
-| springframework      |     1 |                                |       |                  |       |          |       |         |       |
-| panabit              |     1 |                                |       |                  |       |          |       |         |       |
-| vscode               |     1 |                                |       |                  |       |          |       |         |       |
-| cobub                |     1 |                                |       |                  |       |          |       |         |       |
-| wiki                 |     1 |                                |       |                  |       |          |       |         |       |
-| discord              |     1 |                                |       |                  |       |          |       |         |       |
-| zcms                 |     1 |                                |       |                  |       |          |       |         |       |
-| netrc                |     1 |                                |       |                  |       |          |       |         |       |
-| arl                  |     1 |                                |       |                  |       |          |       |         |       |
-| trilithic            |     1 |                                |       |                  |       |          |       |         |       |
-| zmanda               |     1 |                                |       |                  |       |          |       |         |       |
-| linkedin             |     1 |                                |       |                  |       |          |       |         |       |
-| omi                  |     1 |                                |       |                  |       |          |       |         |       |
-| ricoh                |     1 |                                |       |                  |       |          |       |         |       |
-| hiboss               |     1 |                                |       |                  |       |          |       |         |       |
-| chevereto            |     1 |                                |       |                  |       |          |       |         |       |
-| krweb                |     1 |                                |       |                  |       |          |       |         |       |
-| xdcms                |     1 |                                |       |                  |       |          |       |         |       |
-| avalanche            |     1 |                                |       |                  |       |          |       |         |       |
-| svnserve             |     1 |                                |       |                  |       |          |       |         |       |
-| webftp               |     1 |                                |       |                  |       |          |       |         |       |
-| webui                |     1 |                                |       |                  |       |          |       |         |       |
-| rubedo               |     1 |                                |       |                  |       |          |       |         |       |
-| rockethchat          |     1 |                                |       |                  |       |          |       |         |       |
-| qdpm                 |     1 |                                |       |                  |       |          |       |         |       |
-| majordomo2           |     1 |                                |       |                  |       |          |       |         |       |
-| mailchimp            |     1 |                                |       |                  |       |          |       |         |       |
-| lutron               |     1 |                                |       |                  |       |          |       |         |       |
-| clusterengine        |     1 |                                |       |                  |       |          |       |         |       |
-| heroku               |     1 |                                |       |                  |       |          |       |         |       |
-| rhymix               |     1 |                                |       |                  |       |          |       |         |       |
-| gunicorn             |     1 |                                |       |                  |       |          |       |         |       |
-| cherokee             |     1 |                                |       |                  |       |          |       |         |       |
-| twitter-server       |     1 |                                |       |                  |       |          |       |         |       |
-| xmlchart             |     1 |                                |       |                  |       |          |       |         |       |
-| blue-ocean           |     1 |                                |       |                  |       |          |       |         |       |
-| oneblog              |     1 |                                |       |                  |       |          |       |         |       |
-| nette                |     1 |                                |       |                  |       |          |       |         |       |
-| beanstalk            |     1 |                                |       |                  |       |          |       |         |       |
-| skywalking           |     1 |                                |       |                  |       |          |       |         |       |
-| rabbitmq             |     1 |                                |       |                  |       |          |       |         |       |
-| ewebs                |     1 |                                |       |                  |       |          |       |         |       |
-| timesheet            |     1 |                                |       |                  |       |          |       |         |       |
-| fedora               |     1 |                                |       |                  |       |          |       |         |       |
-| redhat               |     1 |                                |       |                  |       |          |       |         |       |
-| acme                 |     1 |                                |       |                  |       |          |       |         |       |
-| mongoshake           |     1 |                                |       |                  |       |          |       |         |       |
-| cofax                |     1 |                                |       |                  |       |          |       |         |       |
-| csrf                 |     1 |                                |       |                  |       |          |       |         |       |
-| plastic              |     1 |                                |       |                  |       |          |       |         |       |
-| miscrsoft            |     1 |                                |       |                  |       |          |       |         |       |
-| 74cms                |     1 |                                |       |                  |       |          |       |         |       |
-| api-manager          |     1 |                                |       |                  |       |          |       |         |       |
-| dotnet               |     1 |                                |       |                  |       |          |       |         |       |
-| chyrp                |     1 |                                |       |                  |       |          |       |         |       |
-| dnssec               |     1 |                                |       |                  |       |          |       |         |       |
-| solman               |     1 |                                |       |                  |       |          |       |         |       |
-| maxsite              |     1 |                                |       |                  |       |          |       |         |       |
-| viewpoint            |     1 |                                |       |                  |       |          |       |         |       |
-| xunchi               |     1 |                                |       |                  |       |          |       |         |       |
-| addpac               |     1 |                                |       |                  |       |          |       |         |       |
-| olivetti             |     1 |                                |       |                  |       |          |       |         |       |
-| saltapi              |     1 |                                |       |                  |       |          |       |         |       |
-| tor                  |     1 |                                |       |                  |       |          |       |         |       |
-| grails               |     1 |                                |       |                  |       |          |       |         |       |
-| burp                 |     1 |                                |       |                  |       |          |       |         |       |
-| zte                  |     1 |                                |       |                  |       |          |       |         |       |
-| plc                  |     1 |                                |       |                  |       |          |       |         |       |
-| kerbynet             |     1 |                                |       |                  |       |          |       |         |       |
-| spip                 |     1 |                                |       |                  |       |          |       |         |       |
-| zzzcms               |     1 |                                |       |                  |       |          |       |         |       |
-| camunda              |     1 |                                |       |                  |       |          |       |         |       |
-| panasonic            |     1 |                                |       |                  |       |          |       |         |       |
-| flink                |     1 |                                |       |                  |       |          |       |         |       |
-| razor                |     1 |                                |       |                  |       |          |       |         |       |
-| interlib             |     1 |                                |       |                  |       |          |       |         |       |
-| office365            |     1 |                                |       |                  |       |          |       |         |       |
-| websphere            |     1 |                                |       |                  |       |          |       |         |       |
-| klog                 |     1 |                                |       |                  |       |          |       |         |       |
-| primetek             |     1 |                                |       |                  |       |          |       |         |       |
-| zyxel                |     1 |                                |       |                  |       |          |       |         |       |
-| blackboard           |     1 |                                |       |                  |       |          |       |         |       |
-| turbocrm             |     1 |                                |       |                  |       |          |       |         |       |
-| rmc                  |     1 |                                |       |                  |       |          |       |         |       |
-| mdb                  |     1 |                                |       |                  |       |          |       |         |       |
-| vsftpd               |     1 |                                |       |                  |       |          |       |         |       |
-| shiro                |     1 |                                |       |                  |       |          |       |         |       |
-| centos               |     1 |                                |       |                  |       |          |       |         |       |
-| openrestry           |     1 |                                |       |                  |       |          |       |         |       |
-| erp-nc               |     1 |                                |       |                  |       |          |       |         |       |
-| zms                  |     1 |                                |       |                  |       |          |       |         |       |
-| rdp                  |     1 |                                |       |                  |       |          |       |         |       |
-| nedi                 |     1 |                                |       |                  |       |          |       |         |       |
-| phpfastcache         |     1 |                                |       |                  |       |          |       |         |       |
-| gsoap                |     1 |                                |       |                  |       |          |       |         |       |
-| ulterius             |     1 |                                |       |                  |       |          |       |         |       |
-| stem                 |     1 |                                |       |                  |       |          |       |         |       |
-| circontrorl          |     1 |                                |       |                  |       |          |       |         |       |
-| redcap               |     1 |                                |       |                  |       |          |       |         |       |
-| fortigate            |     1 |                                |       |                  |       |          |       |         |       |
-| panos                |     1 |                                |       |                  |       |          |       |         |       |
-| chinaunicom          |     1 |                                |       |                  |       |          |       |         |       |
-| oscommerce           |     1 |                                |       |                  |       |          |       |         |       |
-| ssltls               |     1 |                                |       |                  |       |          |       |         |       |
-| dvr                  |     1 |                                |       |                  |       |          |       |         |       |
-| fuelcms              |     1 |                                |       |                  |       |          |       |         |       |
-| kyan                 |     1 |                                |       |                  |       |          |       |         |       |
-| shopxo               |     1 |                                |       |                  |       |          |       |         |       |
-| exposures            |     1 |                                |       |                  |       |          |       |         |       |
-| rocketchat           |     1 |                                |       |                  |       |          |       |         |       |
-| sarg                 |     1 |                                |       |                  |       |          |       |         |       |
-| octobercms           |     1 |                                |       |                  |       |          |       |         |       |
-| ems                  |     1 |                                |       |                  |       |          |       |         |       |
-| tectuus              |     1 |                                |       |                  |       |          |       |         |       |
-| jfrog                |     1 |                                |       |                  |       |          |       |         |       |
-| huijietong           |     1 |                                |       |                  |       |          |       |         |       |
-| acontent             |     1 |                                |       |                  |       |          |       |         |       |
-| openstack            |     1 |                                |       |                  |       |          |       |         |       |
-| b2evolution          |     1 |                                |       |                  |       |          |       |         |       |
-| nifi                 |     1 |                                |       |                  |       |          |       |         |       |
-| sage                 |     1 |                                |       |                  |       |          |       |         |       |
-| gotmls               |     1 |                                |       |                  |       |          |       |         |       |
-| perl                 |     1 |                                |       |                  |       |          |       |         |       |
-| sgp                  |     1 |                                |       |                  |       |          |       |         |       |
-| gitlist              |     1 |                                |       |                  |       |          |       |         |       |
-| webmin               |     1 |                                |       |                  |       |          |       |         |       |
-| asus                 |     1 |                                |       |                  |       |          |       |         |       |
-| webmodule-ee         |     1 |                                |       |                  |       |          |       |         |       |
-| qvisdvr              |     1 |                                |       |                  |       |          |       |         |       |
-| tensorflow           |     1 |                                |       |                  |       |          |       |         |       |
-| sqlite               |     1 |                                |       |                  |       |          |       |         |       |
-| blind                |     1 |                                |       |                  |       |          |       |         |       |
-| wavlink              |     1 |                                |       |                  |       |          |       |         |       |
-| gateone              |     1 |                                |       |                  |       |          |       |         |       |
-| iceflow              |     1 |                                |       |                  |       |          |       |         |       |
-| fastcgi              |     1 |                                |       |                  |       |          |       |         |       |
-| lighttpd             |     1 |                                |       |                  |       |          |       |         |       |
-| calendarix           |     1 |                                |       |                  |       |          |       |         |       |
-| xml                  |     1 |                                |       |                  |       |          |       |         |       |
-| nexusdb              |     1 |                                |       |                  |       |          |       |         |       |
-| accela               |     1 |                                |       |                  |       |          |       |         |       |
-| diris                |     1 |                                |       |                  |       |          |       |         |       |
-| gogs                 |     1 |                                |       |                  |       |          |       |         |       |
-| payara               |     1 |                                |       |                  |       |          |       |         |       |
-| sar2html             |     1 |                                |       |                  |       |          |       |         |       |
-| ecom                 |     1 |                                |       |                  |       |          |       |         |       |
-| jaspersoft           |     1 |                                |       |                  |       |          |       |         |       |
-| bolt                 |     1 |                                |       |                  |       |          |       |         |       |
-| default              |     1 |                                |       |                  |       |          |       |         |       |
-| influxdb             |     1 |                                |       |                  |       |          |       |         |       |
-| expn                 |     1 |                                |       |                  |       |          |       |         |       |
-| ganglia              |     1 |                                |       |                  |       |          |       |         |       |
-| scs                  |     1 |                                |       |                  |       |          |       |         |       |
-| opencast             |     1 |                                |       |                  |       |          |       |         |       |
-| subrion              |     1 |                                |       |                  |       |          |       |         |       |
-| goahead              |     1 |                                |       |                  |       |          |       |         |       |
-| moinmoin             |     1 |                                |       |                  |       |          |       |         |       |
-| minimouse            |     1 |                                |       |                  |       |          |       |         |       |
-| lansweeper           |     1 |                                |       |                  |       |          |       |         |       |
-| owa                  |     1 |                                |       |                  |       |          |       |         |       |
-| tcexam               |     1 |                                |       |                  |       |          |       |         |       |
-| fortigates           |     1 |                                |       |                  |       |          |       |         |       |
-| nimble               |     1 |                                |       |                  |       |          |       |         |       |
-| mrtg                 |     1 |                                |       |                  |       |          |       |         |       |
-| tika                 |     1 |                                |       |                  |       |          |       |         |       |
-| clockwork            |     1 |                                |       |                  |       |          |       |         |       |
-| qsan                 |     1 |                                |       |                  |       |          |       |         |       |
-| aura                 |     1 |                                |       |                  |       |          |       |         |       |
-| elascticsearch       |     1 |                                |       |                  |       |          |       |         |       |
-| wifisky              |     1 |                                |       |                  |       |          |       |         |       |
-| zm                   |     1 |                                |       |                  |       |          |       |         |       |
-| fortiweb             |     1 |                                |       |                  |       |          |       |         |       |
-| csod                 |     1 |                                |       |                  |       |          |       |         |       |
-| anchorcms            |     1 |                                |       |                  |       |          |       |         |       |
-| opensmtpd            |     1 |                                |       |                  |       |          |       |         |       |
-| ns                   |     1 |                                |       |                  |       |          |       |         |       |
-| jquery               |     1 |                                |       |                  |       |          |       |         |       |
-| labtech              |     1 |                                |       |                  |       |          |       |         |       |
-| node-red-dashboard   |     1 |                                |       |                  |       |          |       |         |       |
-| cscart               |     1 |                                |       |                  |       |          |       |         |       |
-| pyramid              |     1 |                                |       |                  |       |          |       |         |       |
-| expressjs            |     1 |                                |       |                  |       |          |       |         |       |
-| ghost                |     1 |                                |       |                  |       |          |       |         |       |
-| wmt                  |     1 |                                |       |                  |       |          |       |         |       |
-| sidekiq              |     1 |                                |       |                  |       |          |       |         |       |
-| mirai                |     1 |                                |       |                  |       |          |       |         |       |
-| cloudinary           |     1 |                                |       |                  |       |          |       |         |       |
-| esmtp                |     1 |                                |       |                  |       |          |       |         |       |
-| drone                |     1 |                                |       |                  |       |          |       |         |       |
-| graphql              |     1 |                                |       |                  |       |          |       |         |       |
-| mediumish            |     1 |                                |       |                  |       |          |       |         |       |
-| dotnetnuke           |     1 |                                |       |                  |       |          |       |         |       |
-| exacqvision          |     1 |                                |       |                  |       |          |       |         |       |
-| bash                 |     1 |                                |       |                  |       |          |       |         |       |
-| sureline             |     1 |                                |       |                  |       |          |       |         |       |
-| realteo              |     1 |                                |       |                  |       |          |       |         |       |
-| phpwiki              |     1 |                                |       |                  |       |          |       |         |       |
-| cyberoam             |     1 |                                |       |                  |       |          |       |         |       |
-| gitea                |     1 |                                |       |                  |       |          |       |         |       |
-| phpfusion            |     1 |                                |       |                  |       |          |       |         |       |
-| selea                |     1 |                                |       |                  |       |          |       |         |       |
-| openx                |     1 |                                |       |                  |       |          |       |         |       |
-| shoppable            |     1 |                                |       |                  |       |          |       |         |       |
-| gloo                 |     1 |                                |       |                  |       |          |       |         |       |
-| upnp                 |     1 |                                |       |                  |       |          |       |         |       |
-| extractor            |     1 |                                |       |                  |       |          |       |         |       |
-| solarlog             |     1 |                                |       |                  |       |          |       |         |       |
-| actuator             |     1 |                                |       |                  |       |          |       |         |       |
-| viewlinc             |     1 |                                |       |                  |       |          |       |         |       |
-| metinfo              |     1 |                                |       |                  |       |          |       |         |       |
-| alertmanager         |     1 |                                |       |                  |       |          |       |         |       |
-| discourse            |     1 |                                |       |                  |       |          |       |         |       |
-| kindeditor           |     1 |                                |       |                  |       |          |       |         |       |
-| tidb                 |     1 |                                |       |                  |       |          |       |         |       |
-| darkstat             |     1 |                                |       |                  |       |          |       |         |       |
-| resourcespace        |     1 |                                |       |                  |       |          |       |         |       |
-| ilo4                 |     1 |                                |       |                  |       |          |       |         |       |
-| sentry               |     1 |                                |       |                  |       |          |       |         |       |
-| vsphere              |     1 |                                |       |                  |       |          |       |         |       |
-| mariadb              |     1 |                                |       |                  |       |          |       |         |       |
-| pulsesecure          |     1 |                                |       |                  |       |          |       |         |       |
-| ueditor              |     1 |                                |       |                  |       |          |       |         |       |
-| frontpage            |     1 |                                |       |                  |       |          |       |         |       |
-| nps                  |     1 |                                |       |                  |       |          |       |         |       |
-| linksys              |     1 |                                |       |                  |       |          |       |         |       |
-| achecker             |     1 |                                |       |                  |       |          |       |         |       |
-| crm                  |     1 |                                |       |                  |       |          |       |         |       |
-| redmine              |     1 |                                |       |                  |       |          |       |         |       |
-| synnefo              |     1 |                                |       |                  |       |          |       |         |       |
-| beanshell            |     1 |                                |       |                  |       |          |       |         |       |
-| websvn               |     1 |                                |       |                  |       |          |       |         |       |
-| bazarr               |     1 |                                |       |                  |       |          |       |         |       |
-| comodo               |     1 |                                |       |                  |       |          |       |         |       |
-| portainer            |     1 |                                |       |                  |       |          |       |         |       |
-| biometrics           |     1 |                                |       |                  |       |          |       |         |       |
-| jitsi                |     1 |                                |       |                  |       |          |       |         |       |
-| totaljs              |     1 |                                |       |                  |       |          |       |         |       |
-| moin                 |     1 |                                |       |                  |       |          |       |         |       |
-| upload               |     1 |                                |       |                  |       |          |       |         |       |
-| openerp              |     1 |                                |       |                  |       |          |       |         |       |
-| sourcebans           |     1 |                                |       |                  |       |          |       |         |       |
-| tapestry             |     1 |                                |       |                  |       |          |       |         |       |
-| adb                  |     1 |                                |       |                  |       |          |       |         |       |
-| clickhouse           |     1 |                                |       |                  |       |          |       |         |       |
-| openemr              |     1 |                                |       |                  |       |          |       |         |       |
-| dvwa                 |     1 |                                |       |                  |       |          |       |         |       |
-| bitly                |     1 |                                |       |                  |       |          |       |         |       |
-| svn                  |     1 |                                |       |                  |       |          |       |         |       |
-| mantisbt             |     1 |                                |       |                  |       |          |       |         |       |
-| octoprint            |     1 |                                |       |                  |       |          |       |         |       |
-| postmessage          |     1 |                                |       |                  |       |          |       |         |       |
-| redwood              |     1 |                                |       |                  |       |          |       |         |       |
-| phalcon              |     1 |                                |       |                  |       |          |       |         |       |
-| h3c-imc              |     1 |                                |       |                  |       |          |       |         |       |
-| faraday              |     1 |                                |       |                  |       |          |       |         |       |
-| natemail             |     1 |                                |       |                  |       |          |       |         |       |
-| tamronos             |     1 |                                |       |                  |       |          |       |         |       |
-| triconsole           |     1 |                                |       |                  |       |          |       |         |       |
-| karel                |     1 |                                |       |                  |       |          |       |         |       |
-| meraki               |     1 |                                |       |                  |       |          |       |         |       |
-| sco                  |     1 |                                |       |                  |       |          |       |         |       |
-| tjws                 |     1 |                                |       |                  |       |          |       |         |       |
-| feifeicms            |     1 |                                |       |                  |       |          |       |         |       |
-| seacms               |     1 |                                |       |                  |       |          |       |         |       |
-| dom                  |     1 |                                |       |                  |       |          |       |         |       |
-| netgenie             |     1 |                                |       |                  |       |          |       |         |       |
-| opentsdb             |     1 |                                |       |                  |       |          |       |         |       |
-| pihole               |     1 |                                |       |                  |       |          |       |         |       |
-| centreon             |     1 |                                |       |                  |       |          |       |         |       |
-| episerver            |     1 |                                |       |                  |       |          |       |         |       |
-| logontracer          |     1 |                                |       |                  |       |          |       |         |       |
-| swagger              |     1 |                                |       |                  |       |          |       |         |       |
-| ioncube              |     1 |                                |       |                  |       |          |       |         |       |
-| xiuno                |     1 |                                |       |                  |       |          |       |         |       |
-| kubeflow             |     1 |                                |       |                  |       |          |       |         |       |
-| doh                  |     1 |                                |       |                  |       |          |       |         |       |
-| bedita               |     1 |                                |       |                  |       |          |       |         |       |
-| whm                  |     1 |                                |       |                  |       |          |       |         |       |
-| jenzabar             |     1 |                                |       |                  |       |          |       |         |       |
-| expose               |     1 |                                |       |                  |       |          |       |         |       |
-| tensorboard          |     1 |                                |       |                  |       |          |       |         |       |
-| starttls             |     1 |                                |       |                  |       |          |       |         |       |
-| pcoip                |     1 |                                |       |                  |       |          |       |         |       |
-| ambari               |     1 |                                |       |                  |       |          |       |         |       |
-| glowroot             |     1 |                                |       |                  |       |          |       |         |       |
-| jenkin               |     1 |                                |       |                  |       |          |       |         |       |
-| webadmin             |     1 |                                |       |                  |       |          |       |         |       |
-| livezilla            |     1 |                                |       |                  |       |          |       |         |       |
-| elfinder             |     1 |                                |       |                  |       |          |       |         |       |
-| terraform            |     1 |                                |       |                  |       |          |       |         |       |
-| zookeeper            |     1 |                                |       |                  |       |          |       |         |       |
-| domxss               |     1 |                                |       |                  |       |          |       |         |       |
-| graphite             |     1 |                                |       |                  |       |          |       |         |       |
-| wooyun               |     1 |                                |       |                  |       |          |       |         |       |
-| jmx                  |     1 |                                |       |                  |       |          |       |         |       |
-| yachtcontrol         |     1 |                                |       |                  |       |          |       |         |       |
-| jeewms               |     1 |                                |       |                  |       |          |       |         |       |
-| pmb                  |     1 |                                |       |                  |       |          |       |         |       |
-| mobileiron           |     1 |                                |       |                  |       |          |       |         |       |
-| wazuh                |     1 |                                |       |                  |       |          |       |         |       |
-| listserv             |     1 |                                |       |                  |       |          |       |         |       |
-| spectracom           |     1 |                                |       |                  |       |          |       |         |       |
-| landray              |     1 |                                |       |                  |       |          |       |         |       |
-| monitorr             |     1 |                                |       |                  |       |          |       |         |       |
-| lg-nas               |     1 |                                |       |                  |       |          |       |         |       |
-| plugin               |     1 |                                |       |                  |       |          |       |         |       |
-| email                |     1 |                                |       |                  |       |          |       |         |       |
-| ruby                 |     1 |                                |       |                  |       |          |       |         |       |
-| mantis               |     1 |                                |       |                  |       |          |       |         |       |
-| cloudflare           |     1 |                                |       |                  |       |          |       |         |       |
-| postgres             |     1 |                                |       |                  |       |          |       |         |       |
-| salesforce           |     1 |                                |       |                  |       |          |       |         |       |
-| luftguitar           |     1 |                                |       |                  |       |          |       |         |       |
-| clockwatch           |     1 |                                |       |                  |       |          |       |         |       |
-| vidyo                |     1 |                                |       |                  |       |          |       |         |       |
-| azkaban              |     1 |                                |       |                  |       |          |       |         |       |
-| argussurveillance    |     1 |                                |       |                  |       |          |       |         |       |
-| motorola             |     1 |                                |       |                  |       |          |       |         |       |
-| embedthis            |     1 |                                |       |                  |       |          |       |         |       |
-| wildfly              |     1 |                                |       |                  |       |          |       |         |       |
-| dotclear             |     1 |                                |       |                  |       |          |       |         |       |
-| werkzeug             |     1 |                                |       |                  |       |          |       |         |       |
-| clink-office         |     1 |                                |       |                  |       |          |       |         |       |
-| traefik              |     1 |                                |       |                  |       |          |       |         |       |
-| sangfor              |     1 |                                |       |                  |       |          |       |         |       |
-| smartsense           |     1 |                                |       |                  |       |          |       |         |       |
-| wamp                 |     1 |                                |       |                  |       |          |       |         |       |
-| pacsone              |     1 |                                |       |                  |       |          |       |         |       |
-| nweb2fax             |     1 |                                |       |                  |       |          |       |         |       |
-| gridx                |     1 |                                |       |                  |       |          |       |         |       |
-| idemia               |     1 |                                |       |                  |       |          |       |         |       |
-| proftpd              |     1 |                                |       |                  |       |          |       |         |       |
-| pippoint             |     1 |                                |       |                  |       |          |       |         |       |
-| tracer               |     1 |                                |       |                  |       |          |       |         |       |
-| cse                  |     1 |                                |       |                  |       |          |       |         |       |
-| wondercms            |     1 |                                |       |                  |       |          |       |         |       |
-| fortinet             |     1 |                                |       |                  |       |          |       |         |       |
-| cors                 |     1 |                                |       |                  |       |          |       |         |       |
-| tpshop               |     1 |                                |       |                  |       |          |       |         |       |
-| szhe                 |     1 |                                |       |                  |       |          |       |         |       |
-| javamelody           |     1 |                                |       |                  |       |          |       |         |       |
-| floc                 |     1 |                                |       |                  |       |          |       |         |       |
-| pgadmin              |     1 |                                |       |                  |       |          |       |         |       |
-| ruckus               |     1 |                                |       |                  |       |          |       |         |       |
-| kafdrop              |     1 |                                |       |                  |       |          |       |         |       |
-| nordex               |     1 |                                |       |                  |       |          |       |         |       |
-| haproxy              |     1 |                                |       |                  |       |          |       |         |       |
-| xvr                  |     1 |                                |       |                  |       |          |       |         |       |
-| cocoon               |     1 |                                |       |                  |       |          |       |         |       |
-| eyelock              |     1 |                                |       |                  |       |          |       |         |       |
-| woocommerce          |     1 |                                |       |                  |       |          |       |         |       |
-| monitorix            |     1 |                                |       |                  |       |          |       |         |       |
-| smi                  |     1 |                                |       |                  |       |          |       |         |       |
-| circontrol           |     1 |                                |       |                  |       |          |       |         |       |
-| smartblog            |     1 |                                |       |                  |       |          |       |         |       |
-| alibaba              |     1 |                                |       |                  |       |          |       |         |       |
-| keenetic             |     1 |                                |       |                  |       |          |       |         |       |
-| servicedesk          |     1 |                                |       |                  |       |          |       |         |       |
-| checkpoint           |     1 |                                |       |                  |       |          |       |         |       |
-=======
 | iot                  |    66 | techbrunchfr                   |    13 |                  |       |          |       |         |       |
 | token                |    65 | suman_kar                      |    12 |                  |       |          |       |         |       |
 | default-login        |    63 | cyllective                     |    11 |                  |       |          |       |         |       |
@@ -1640,5 +820,4 @@
 | redhat               |     1 |                                |       |                  |       |          |       |         |       |
 | mantis               |     1 |                                |       |                  |       |          |       |         |       |
 | netmask              |     1 |                                |       |                  |       |          |       |         |       |
-| alertmanager         |     1 |                                |       |                  |       |          |       |         |       |
->>>>>>> e9f81943
+| alertmanager         |     1 |                                |       |                  |       |          |       |         |       |