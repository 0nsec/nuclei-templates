id: exposed-sqlite-manager

info:
<<<<<<< HEAD
  name: SQLiteManager - Text Display
  author: dhiyaneshDK
=======
  name: SQLiteManager
  author: dhiyaneshDK,ritikchaddha
>>>>>>> 8ca4a00e
  severity: medium
  description: SQLiteManager panel contains inconsistent text display in title and text.
  reference:
    - https://www.exploit-db.com/ghdb/5003
  tags: misconfig,sqlite,edb

requests:
  - method: GET
    path:
      - '{{BaseURL}}'
      - '{{BaseURL}}/sqlite/'
      - '{{BaseURL}}/sqlitemanager/'

    stop-at-first-match: true
    matchers-condition: and
    matchers:
      - type: word
        words:
          - '<title>SQLiteManager</title>'

      - type: status
        status:
          - 200

# Enhanced by mp on 2022/10/12<|MERGE_RESOLUTION|>--- conflicted
+++ resolved
@@ -1,13 +1,8 @@
 id: exposed-sqlite-manager
 
 info:
-<<<<<<< HEAD
   name: SQLiteManager - Text Display
   author: dhiyaneshDK
-=======
-  name: SQLiteManager
-  author: dhiyaneshDK,ritikchaddha
->>>>>>> 8ca4a00e
   severity: medium
   description: SQLiteManager panel contains inconsistent text display in title and text.
   reference:
