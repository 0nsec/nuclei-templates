--- conflicted
+++ resolved
@@ -4,13 +4,8 @@
   name: JavaMelody Monitoring Exposed
   author: dhiyaneshDK,thomas_from_offensity
   severity: medium
-<<<<<<< HEAD
-  description: JavaMelody is a tool used to monitor Java or Java EE applications in QA and production environments. JavaMelody was detected on this web application. One option in the dashboard is to "View http sessions". This can be used by an attacker to steal a user’s session.
-  reference: |
-=======
   description: JavaMelody is a tool used to monitor Java or Java EE applications in QA and production environments. JavaMelody was detected on this web application. One option in the dashboard is to “View http sessions”. This can be used by an attacker to steal a user’s session.
   reference:
->>>>>>> f168615b
     - https://www.acunetix.com/vulnerabilities/web/javamelody-publicly-accessible/
     - https://github.com/javamelody/javamelody/wiki/UserGuide#16-security
   tags: config,java,javamelody
