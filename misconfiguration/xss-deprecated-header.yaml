id: xss-deprecated-header-detect

info:
  name: XSS-Protection Header - Cross-Site Scripting
  author: joshlarsen
  severity: info
<<<<<<< HEAD
  description: XSS-Protection header in Explorer, Chrome, and Safari contains a cross-site scripting vulnerability if set to any value other than `0`.
=======
  description: Setting the XSS-Protection header is deprecated. Setting the header to anything other than `0` can actually introduce an XSS vulnerability.
>>>>>>> 29fc340e
  reference:
    - https://developer.mozilla.org/en-US/docs/Web/HTTP/Headers/X-XSS-Protection
    - https://owasp.org/www-project-secure-headers/#x-xss-protection
  classification:
    cvss-metrics: CVSS:3.0/AV:N/AC:L/PR:N/UI:N/S:U/C:N/I:N/A:N
    cvss-score: 0.0
  tags: xss,misconfig,generic

requests:
  - method: GET
    path:
      - "{{BaseURL}}"

    matchers-condition: and
    matchers:

      - type: regex
        part: header
        regex:
          - "(?i)x-xss-protection: 0"
        negative: true

      - type: regex
        part: header
        regex:
          - "(?i)x-xss-protection: 1+"

    extractors:
      - type: kval
        part: header
        kval:
          - x_xss_protection

# Enhanced by mp on 2022/09/15<|MERGE_RESOLUTION|>--- conflicted
+++ resolved
@@ -1,14 +1,10 @@
-id: xss-deprecated-header-detect
+id: xss-deprecated-header
 
 info:
   name: XSS-Protection Header - Cross-Site Scripting
   author: joshlarsen
   severity: info
-<<<<<<< HEAD
-  description: XSS-Protection header in Explorer, Chrome, and Safari contains a cross-site scripting vulnerability if set to any value other than `0`.
-=======
   description: Setting the XSS-Protection header is deprecated. Setting the header to anything other than `0` can actually introduce an XSS vulnerability.
->>>>>>> 29fc340e
   reference:
     - https://developer.mozilla.org/en-US/docs/Web/HTTP/Headers/X-XSS-Protection
     - https://owasp.org/www-project-secure-headers/#x-xss-protection
