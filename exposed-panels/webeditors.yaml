--- conflicted
+++ resolved
@@ -1,13 +1,8 @@
 id: webeditors
 
 info:
-<<<<<<< HEAD
   name: Web Editor Check - Detect
   author: princechaddha,bernardofsr,gy741
-=======
-  name: Web Editors
-  author: princechaddha,bernardofsr,gy741,kh4sh3i
->>>>>>> f134ff41
   severity: info
   description: Multiple web editor checks were detected.
   classification:
