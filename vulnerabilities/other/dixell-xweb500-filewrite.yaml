--- conflicted
+++ resolved
@@ -10,11 +10,7 @@
     - https://nvd.nist.gov/vuln/detail/CVE-2021-45420
   metadata:
     google-dork: inurl:"xweb500.cgi"
-<<<<<<< HEAD
-  tags: lfw,iot,dixell,xweb500,edb,fileupload
-=======
-  tags: lfw,iot,dixell,xweb500,edb,intrusive
->>>>>>> c7140b44
+  tags: lfw,iot,dixell,xweb500,edb,fileupload,intrusive
 
 requests:
   - raw:
