--- conflicted
+++ resolved
@@ -3,25 +3,16 @@
 info:
   name: RocketChat Live Chat - Unauthenticated Read Access
   author: rojanrijal
-<<<<<<< HEAD
   severity: high
   description: RocketChat Live Chat accepts invalid parameters that could potentially allow unauthenticated access to messages and user tokens.
   reference:
     - https://docs.rocket.chat/guides/security/security-updates
+    - https://securifyinc.com/disclosures/rocketchat-unauthenticated-access-to-messages
   classification:
     cvss-metrics: CVSS:3.0/AV:N/AC:L/PR:N/UI:N/S:C/C:H/I:N/A:N
     cvss-score: 8.6
     cwe-id: CWE-522
-=======
-  severity: critical
-  description: |
-    An issue with the Live Chat accepting invalid parameters could potentially allow unauthenticated access to messages and user tokens.
-  reference:
-    - https://docs.rocket.chat/guides/security/security-updates
-    - https://securifyinc.com/disclosures/rocketchat-unauthenticated-access-to-messages
-  remediation: |
-    Fixed on 3.11, 3.10.5, 3.9.7, 3.8.8.
->>>>>>> 9b6fed93
+  remediation: Fixed in versions 3.11, 3.10.5, 3.9.7, and 3.8.8.
   tags: rocketchat,unauth
 
 requests:
@@ -51,15 +42,10 @@
         words:
           - '"{\"msg\":\"result\",\"result\":{\"messages\"'
           - '"success":true'
-<<<<<<< HEAD
-        part: body
-        condition: and
-
-# Enhanced by mp on 2022/06/03
-=======
         condition: and
 
       - type: status
         status:
           - 200
->>>>>>> 9b6fed93
+
+# Enhanced by mp on 2022/06/03