--- conflicted
+++ resolved
@@ -1,28 +1,25 @@
-id: wp-iwp-client-listing
-info:
-  name: WordPress Plugin Iwp-client Listing
-  author: pussycat0x
-  severity: info
-  description: Searches for sensitive directories present in the wordpress-plugins plugin.
-  reference: https://www.exploit-db.com/ghdb/6427
-  tags: wordpress,listing
-
-requests:
-  - method: GET
-    path:
-      - "{{BaseURL}}/wp-content/plugins/iwp-client/"
-
-    matchers-condition: and
-    matchers:
-      - type: word
-        words:
-          - "Index of"
-          - "wp-content/plugins/iwp-client/"
-<<<<<<< HEAD
-        condition: and
-=======
->>>>>>> 38c2b6d4
-
-      - type: status
-        status:
-          - 200
+id: wp-iwp-client-listing
+info:
+  name: WordPress Plugin Iwp-client Listing
+  author: pussycat0x
+  severity: info
+  description: Searches for sensitive directories present in the wordpress-plugins plugin.
+  reference: https://www.exploit-db.com/ghdb/6427
+  tags: wordpress,listing
+
+requests:
+  - method: GET
+    path:
+      - "{{BaseURL}}/wp-content/plugins/iwp-client/"
+
+    matchers-condition: and
+    matchers:
+      - type: word
+        words:
+          - "Index of"
+          - "wp-content/plugins/iwp-client/"
+        condition: and
+
+      - type: status
+        status:
+          - 200