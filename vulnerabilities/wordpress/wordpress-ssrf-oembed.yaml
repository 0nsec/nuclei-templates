--- conflicted
+++ resolved
@@ -1,17 +1,14 @@
 id: wordpress-ssrf-oembed
 
 info:
-<<<<<<< HEAD
-  name: Wordpress '/wp-json/oembed/1.0/proxy' - SSRF
-=======
-  name: Wordpress Oembed SSRF
->>>>>>> 7670d1d6
+  name: Wordpress Oembed Proxy SSRF
   author: dhiyaneshDk
   severity: medium
   reference:
     - https://book.hacktricks.xyz/pentesting/pentesting-web/wordpress
     - https://github.com/incogbyte/quickpress/blob/master/core/req.go
   tags: wordpress,ssrf,oast
+
 requests:
   - method: GET
     path:
