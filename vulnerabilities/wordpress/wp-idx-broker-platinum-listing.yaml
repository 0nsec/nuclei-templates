id: wp-idx-broker-platinum-listing
info:
  name: WordPress Plugin Idx Broker Platinum Listing
  author: pussycat0x
  severity: low
  description: Searches for sensitive directories present in the wordpress-plugins plugin.
  reference: https://www.exploit-db.com/ghdb/6416
  tags: wordpress,listing

requests:

  - method: GET
    path:
      - "{{BaseURL}}/wp-content/plugins/idx-broker-platinum/"

    matchers-condition: and

    matchers:
      - type: word
        words:
          - "Index of"
          - "wp-content/plugins/idx-broker-platinum/"
<<<<<<< HEAD
        condition: and
=======
          - "composer.lock"
          - "webpack.config.js"
          - "composer.json"
          condition: or
>>>>>>> 38c2b6d4

      - type: status
        status:
          - 200
<|MERGE_RESOLUTION|>--- conflicted
+++ resolved
@@ -1,34 +1,27 @@
-id: wp-idx-broker-platinum-listing
-info:
-  name: WordPress Plugin Idx Broker Platinum Listing
-  author: pussycat0x
-  severity: low
-  description: Searches for sensitive directories present in the wordpress-plugins plugin.
-  reference: https://www.exploit-db.com/ghdb/6416
-  tags: wordpress,listing
-
-requests:
-
-  - method: GET
-    path:
-      - "{{BaseURL}}/wp-content/plugins/idx-broker-platinum/"
-
-    matchers-condition: and
-
-    matchers:
-      - type: word
-        words:
-          - "Index of"
-          - "wp-content/plugins/idx-broker-platinum/"
-<<<<<<< HEAD
-        condition: and
-=======
-          - "composer.lock"
-          - "webpack.config.js"
-          - "composer.json"
-          condition: or
->>>>>>> 38c2b6d4
-
-      - type: status
-        status:
-          - 200
+id: wp-idx-broker-platinum-listing
+info:
+  name: WordPress Plugin Idx Broker Platinum Listing
+  author: pussycat0x
+  severity: low
+  description: Searches for sensitive directories present in the wordpress-plugins plugin.
+  reference: https://www.exploit-db.com/ghdb/6416
+  tags: wordpress,listing
+
+requests:
+
+  - method: GET
+    path:
+      - "{{BaseURL}}/wp-content/plugins/idx-broker-platinum/"
+
+    matchers-condition: and
+
+    matchers:
+      - type: word
+        words:
+          - "Index of"
+          - "wp-content/plugins/idx-broker-platinum/"
+        condition: and
+
+      - type: status
+        status:
+          - 200