--- conflicted
+++ resolved
@@ -4,10 +4,7 @@
   name: Basic CORS misconfiguration
   author: nadino,G4L1T0,convisoappsec
   severity: info
-<<<<<<< HEAD
   reference: https://portswigger.net/web-security/cors
-=======
->>>>>>> d49dc5f9
   tags: cors,generic
 
 requests:
@@ -29,4 +26,4 @@
       - type: word
         part: header
         words:
-          - "Access-Control-Allow-Origin: *"
+          - "Access-Control-Allow-Origin: *"