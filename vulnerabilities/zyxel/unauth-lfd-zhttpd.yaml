--- conflicted
+++ resolved
@@ -17,11 +17,7 @@
   metadata:
     verified: "true"
     shodan-query: http.html:"VMG1312-B10D"
-<<<<<<< HEAD
-  tags: msf,misconfig,unauth,zyxel,lfi
-=======
   tags: misconfig,unauth,zyxel,lfi,msf
->>>>>>> 08113fba
 
 requests:
   - raw:
