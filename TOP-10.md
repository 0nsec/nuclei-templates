|    TAG    | COUNT |    AUTHOR     | COUNT |    DIRECTORY     | COUNT | SEVERITY | COUNT |  TYPE   | COUNT |
|-----------|-------|---------------|-------|------------------|-------|----------|-------|---------|-------|
<<<<<<< HEAD
| cve       |   921 | daffainfo     |   348 | cves             |   927 | info     |   912 | http    |  2504 |
| lfi       |   382 | dhiyaneshdk   |   341 | vulnerabilities  |   350 | high     |   695 | file    |    57 |
| panel     |   319 | pikpikcu      |   286 | exposed-panels   |   319 | medium   |   527 | network |    47 |
| xss       |   289 | pdteam        |   216 | technologies     |   225 | critical |   324 | dns     |    12 |
| wordpress |   271 | geeknik       |   172 | exposures        |   196 | low      |   166 |         |       |
| exposure  |   250 | dwisiswant0   |   157 | misconfiguration |   164 |          |       |         |       |
| rce       |   230 | gy741         |    90 | token-spray      |   130 |          |       |         |       |
| tech      |   228 | pussycat0x    |    90 | takeovers        |    65 |          |       |         |       |
=======
| cve       |   921 | daffainfo     |   354 | cves             |   927 | info     |   918 | http    |  2512 |
| lfi       |   382 | dhiyaneshdk   |   342 | vulnerabilities  |   352 | high     |   695 | file    |    57 |
| panel     |   321 | pikpikcu      |   287 | exposed-panels   |   321 | medium   |   528 | network |    47 |
| xss       |   290 | pdteam        |   216 | technologies     |   226 | critical |   326 | dns     |    12 |
| wordpress |   270 | geeknik       |   172 | exposures        |   196 | low      |   166 |         |       |
| exposure  |   250 | dwisiswant0   |   158 | misconfiguration |   164 |          |       |         |       |
| rce       |   231 | gy741         |    91 | token-spray      |   133 |          |       |         |       |
| tech      |   230 | pussycat0x    |    91 | takeovers        |    65 |          |       |         |       |
>>>>>>> a514552b
| cve2021   |   192 | 0x_akoko      |    77 | default-logins   |    63 |          |       |         |       |
| wp-plugin |   186 | princechaddha |    72 | file             |    57 |          |       |         |       |<|MERGE_RESOLUTION|>--- conflicted
+++ resolved
@@ -1,6 +1,5 @@
 |    TAG    | COUNT |    AUTHOR     | COUNT |    DIRECTORY     | COUNT | SEVERITY | COUNT |  TYPE   | COUNT |
-|-----------|-------|---------------|-------|------------------|-------|----------|-------|---------|-------|
-<<<<<<< HEAD
+|-----------|-------|---------------|-------|------------------|-------|----------|-------|---------|-------
 | cve       |   921 | daffainfo     |   348 | cves             |   927 | info     |   912 | http    |  2504 |
 | lfi       |   382 | dhiyaneshdk   |   341 | vulnerabilities  |   350 | high     |   695 | file    |    57 |
 | panel     |   319 | pikpikcu      |   286 | exposed-panels   |   319 | medium   |   527 | network |    47 |
@@ -9,15 +8,5 @@
 | exposure  |   250 | dwisiswant0   |   157 | misconfiguration |   164 |          |       |         |       |
 | rce       |   230 | gy741         |    90 | token-spray      |   130 |          |       |         |       |
 | tech      |   228 | pussycat0x    |    90 | takeovers        |    65 |          |       |         |       |
-=======
-| cve       |   921 | daffainfo     |   354 | cves             |   927 | info     |   918 | http    |  2512 |
-| lfi       |   382 | dhiyaneshdk   |   342 | vulnerabilities  |   352 | high     |   695 | file    |    57 |
-| panel     |   321 | pikpikcu      |   287 | exposed-panels   |   321 | medium   |   528 | network |    47 |
-| xss       |   290 | pdteam        |   216 | technologies     |   226 | critical |   326 | dns     |    12 |
-| wordpress |   270 | geeknik       |   172 | exposures        |   196 | low      |   166 |         |       |
-| exposure  |   250 | dwisiswant0   |   158 | misconfiguration |   164 |          |       |         |       |
-| rce       |   231 | gy741         |    91 | token-spray      |   133 |          |       |         |       |
-| tech      |   230 | pussycat0x    |    91 | takeovers        |    65 |          |       |         |       |
->>>>>>> a514552b
 | cve2021   |   192 | 0x_akoko      |    77 | default-logins   |    63 |          |       |         |       |
 | wp-plugin |   186 | princechaddha |    72 | file             |    57 |          |       |         |       |