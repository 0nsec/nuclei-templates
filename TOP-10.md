|    TAG    | COUNT |    AUTHOR     | COUNT |    DIRECTORY     | COUNT | SEVERITY | COUNT |  TYPE   | COUNT |
|-----------|-------|---------------|-------|------------------|-------|----------|-------|---------|-------|
<<<<<<< HEAD
| cve       |   739 | pikpikcu      |   273 | cves             |   739 | info     |   650 | http    |  1991 |
| lfi       |   266 | dhiyaneshdk   |   268 | vulnerabilities  |   307 | high     |   560 | file    |    46 |
| panel     |   252 | daffainfo     |   217 | exposed-panels   |   250 | medium   |   456 | network |    42 |
| xss       |   248 | pdteam        |   195 | technologies     |   192 | critical |   276 | dns     |    12 |
| wordpress |   235 | geeknik       |   154 | exposures        |   188 | low      |   154 |         |       |
| exposure  |   233 | dwisiswant0   |   131 | misconfiguration |   136 |          |       |         |       |
| rce       |   200 | gy741         |    76 | takeovers        |    64 |          |       |         |       |
| tech      |   183 | pussycat0x    |    69 | default-logins   |    56 |          |       |         |       |
| cve2020   |   164 | princechaddha |    61 | file             |    46 |          |       |         |       |
| wp-plugin |   161 | madrobot      |    61 | workflows        |    37 |          |       |         |       |
=======
| cve       |   804 | daffainfo     |   280 | cves             |   804 | info     |   661 | http    |  2068 |
| lfi       |   325 | pikpikcu      |   277 | vulnerabilities  |   311 | high     |   621 | file    |    46 |
| xss       |   253 | dhiyaneshdk   |   268 | exposed-panels   |   250 | medium   |   463 | network |    43 |
| panel     |   252 | pdteam        |   199 | technologies     |   200 | critical |   275 | dns     |    12 |
| wordpress |   241 | geeknik       |   154 | exposures        |   188 | low      |   154 |         |       |
| exposure  |   233 | dwisiswant0   |   131 | misconfiguration |   136 |          |       |         |       |
| rce       |   200 | gy741         |    77 | takeovers        |    64 |          |       |         |       |
| tech      |   191 | pussycat0x    |    70 | default-logins   |    56 |          |       |         |       |
| wp-plugin |   167 | princechaddha |    63 | file             |    46 |          |       |         |       |
| cve2020   |   164 | madrobot      |    61 | workflows        |    37 |          |       |         |       |
>>>>>>> 0b99d0f3
<|MERGE_RESOLUTION|>--- conflicted
+++ resolved
@@ -1,17 +1,5 @@
 |    TAG    | COUNT |    AUTHOR     | COUNT |    DIRECTORY     | COUNT | SEVERITY | COUNT |  TYPE   | COUNT |
 |-----------|-------|---------------|-------|------------------|-------|----------|-------|---------|-------|
-<<<<<<< HEAD
-| cve       |   739 | pikpikcu      |   273 | cves             |   739 | info     |   650 | http    |  1991 |
-| lfi       |   266 | dhiyaneshdk   |   268 | vulnerabilities  |   307 | high     |   560 | file    |    46 |
-| panel     |   252 | daffainfo     |   217 | exposed-panels   |   250 | medium   |   456 | network |    42 |
-| xss       |   248 | pdteam        |   195 | technologies     |   192 | critical |   276 | dns     |    12 |
-| wordpress |   235 | geeknik       |   154 | exposures        |   188 | low      |   154 |         |       |
-| exposure  |   233 | dwisiswant0   |   131 | misconfiguration |   136 |          |       |         |       |
-| rce       |   200 | gy741         |    76 | takeovers        |    64 |          |       |         |       |
-| tech      |   183 | pussycat0x    |    69 | default-logins   |    56 |          |       |         |       |
-| cve2020   |   164 | princechaddha |    61 | file             |    46 |          |       |         |       |
-| wp-plugin |   161 | madrobot      |    61 | workflows        |    37 |          |       |         |       |
-=======
 | cve       |   804 | daffainfo     |   280 | cves             |   804 | info     |   661 | http    |  2068 |
 | lfi       |   325 | pikpikcu      |   277 | vulnerabilities  |   311 | high     |   621 | file    |    46 |
 | xss       |   253 | dhiyaneshdk   |   268 | exposed-panels   |   250 | medium   |   463 | network |    43 |
@@ -21,5 +9,4 @@
 | rce       |   200 | gy741         |    77 | takeovers        |    64 |          |       |         |       |
 | tech      |   191 | pussycat0x    |    70 | default-logins   |    56 |          |       |         |       |
 | wp-plugin |   167 | princechaddha |    63 | file             |    46 |          |       |         |       |
-| cve2020   |   164 | madrobot      |    61 | workflows        |    37 |          |       |         |       |
->>>>>>> 0b99d0f3
+| cve2020   |   164 | madrobot      |    61 | workflows        |    37 |          |       |         |       |