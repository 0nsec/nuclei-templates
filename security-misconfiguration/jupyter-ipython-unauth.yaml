--- conflicted
+++ resolved
@@ -1,4 +1,3 @@
-<<<<<<< HEAD
 id: jupyter-ipython-unauth
 
 info:
@@ -11,26 +10,7 @@
   - method: GET
     path:
       - "{{BaseURL}}/ipython/tree"
-    matchers-condition: and
-    matchers:
-      - type: status
-        status:
-          - 200
-      - type: word
-        words:
-          - "ipython/static/components"
-          - "ipython/kernelspecs"
-=======
-﻿id: jupyter-ipython-unauth
-info:
-  name: Jupyter ipython Unauth
-  author: pentest_swissky
-  severity: critical
-  description: Unauthenticated access to Jupyter instance
-requests:
-  - method: GET
-    path:
-      - '{{BaseURL}}/ipython/tree'
+
     matchers-condition: and
     matchers:
       - type: status
@@ -40,5 +20,4 @@
         words:
           - ipython/static/components
           - ipython/kernelspecs
->>>>>>> 107d34ae
         part: body