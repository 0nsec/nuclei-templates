
# Nuclei Templates

[![License](https://img.shields.io/badge/license-MIT-_red.svg)](https://opensource.org/licenses/MIT)
[![GitHub Release](https://img.shields.io/github/release/projectdiscovery/nuclei-templates)](https://github.com/projectdiscovery/nuclei-templates/releases)
[![contributions welcome](https://img.shields.io/badge/contributions-welcome-brightgreen.svg?style=flat)](https://github.com/projectdiscovery/nuclei-templates/issues)
[![Follow on Twitter](https://img.shields.io/twitter/follow/pdnuclei.svg?logo=twitter)](https://twitter.com/pdnuclei)
[![Chat on Discord](https://img.shields.io/discord/695645237418131507.svg?logo=discord)](https://discord.gg/KECAGdH)

Templates are the core of [nuclei scanner](https://github.com/projectdiscovery/nuclei) which power the actual scanning engine. This repository stores and houses various templates for the scanner provided by our team as well as contributed by the community. We hope that you also contribute by sending templates via **pull requests** or [Github issue](https://github.com/projectdiscovery/nuclei-templates/issues/new?assignees=&labels=&template=submit-template.md&title=%5Bnuclei-template%5D+) and grow the list.

# Resources

- [Templates](#nuclei-templates-overview)
- [Documentation](#-documentation)
- [Contributions](#-contributions)
- [Discussion](#-discussion)
- [Community](#-community)
- [Notes](#-notes)

### Nuclei templates overview
-----

An overview of the nuclei template directory including number of templates associated with each directory. 


**Directory structure of nuclei templates:**

| Templates       | Counts                          | Templates        | Counts                         |
| --------------- | ------------------------------- | ---------------- | ------------------------------ |
<<<<<<< HEAD
| cves            | 186            | default-logins   | 9 |
=======
| cves            | 190            | default-logins   | 10 |
>>>>>>> 92c25ec8
| dns             | 6               | exposed-panels   | 74   |
| exposed-tokens  | 9  | exposures        | 45      |
| fuzzing         | 4           | helpers          | 2        |
| miscellaneous   | 12     | misconfiguration | 43 |
| takeovers       | 1         | technologies     | 45     |
<<<<<<< HEAD
| vulnerabilities | 84 | workflows        | 18        |
=======
| vulnerabilities | 87 | workflows        | 19        |
>>>>>>> 92c25ec8


**Tree structure of nuclei templates:**

<details>
<summary> Nuclei templates </summary>

```
├── CODE_OF_CONDUCT.md
├── LICENSE.md
├── README.md
├── cves
│   ├── 2005
│   │   └── CVE-2005-2428.yaml
│   ├── 2008
│   │   └── CVE-2008-2398.yaml
│   ├── 2013
│   │   └── CVE-2013-2251.yaml
│   ├── 2014
│   │   ├── CVE-2014-3120.yaml
│   │   └── CVE-2014-6271.yaml
│   ├── 2015
│   │   └── CVE-2015-1427.yaml
│   ├── 2017
│   │   ├── CVE-2017-10075.yaml
│   │   ├── CVE-2017-10271.yaml
│   │   ├── CVE-2017-11444.yaml
│   │   ├── CVE-2017-12615.yaml
│   │   ├── CVE-2017-12635.yaml
│   │   ├── CVE-2017-12637.yaml
│   │   ├── CVE-2017-14537.yaml
│   │   ├── CVE-2017-14849.yaml
│   │   ├── CVE-2017-5638.yaml
│   │   ├── CVE-2017-7391.yaml
│   │   ├── CVE-2017-7615.yaml
│   │   ├── CVE-2017-9506.yaml
│   │   └── CVE-2017-9841.yaml
│   ├── 2018
│   │   ├── CVE-2018-0296.yaml
│   │   ├── CVE-2018-1000129.yaml
│   │   ├── CVE-2018-11409.yaml
│   │   ├── CVE-2018-11759.yaml
│   │   ├── CVE-2018-1247.yaml
│   │   ├── CVE-2018-1271.yaml
│   │   ├── CVE-2018-1273.yaml
│   │   ├── CVE-2018-13379.yaml
│   │   ├── CVE-2018-13380.yaml
│   │   ├── CVE-2018-14574.yaml
│   │   ├── CVE-2018-14728.yaml
│   │   ├── CVE-2018-16341.yaml
│   │   ├── CVE-2018-16763.yaml
│   │   ├── CVE-2018-17431.yaml
│   │   ├── CVE-2018-18069.yaml
│   │   ├── CVE-2018-19386.yaml
│   │   ├── CVE-2018-19439.yaml
│   │   ├── CVE-2018-20824.yaml
│   │   ├── CVE-2018-2791.yaml
│   │   ├── CVE-2018-3167.yaml
│   │   ├── CVE-2018-3714.yaml
│   │   ├── CVE-2018-3760.yaml
│   │   ├── CVE-2018-5230.yaml
│   │   ├── CVE-2018-7251.yaml
│   │   ├── CVE-2018-7490.yaml
│   │   ├── CVE-2018-7600.yaml
│   │   ├── CVE-2018-8006.yaml
│   │   └── CVE-2018-8033.yaml
│   ├── 2019
│   │   ├── CVE-2019-10092.yaml
│   │   ├── CVE-2019-1010287.yaml
│   │   ├── CVE-2019-10475.yaml
│   │   ├── CVE-2019-11248.yaml
│   │   ├── CVE-2019-11510.yaml
│   │   ├── CVE-2019-11580.yaml
│   │   ├── CVE-2019-11581.yaml
│   │   ├── CVE-2019-11869.yaml
│   │   ├── CVE-2019-12314.yaml
│   │   ├── CVE-2019-12461.yaml
│   │   ├── CVE-2019-12593.yaml
│   │   ├── CVE-2019-12725.yaml
│   │   ├── CVE-2019-14223.yaml
│   │   ├── CVE-2019-14322.yaml
│   │   ├── CVE-2019-14696.yaml
│   │   ├── CVE-2019-14974.yaml
│   │   ├── CVE-2019-15043.yaml
│   │   ├── CVE-2019-15107.yaml
│   │   ├── CVE-2019-15858.yaml
│   │   ├── CVE-2019-16278.yaml
│   │   ├── CVE-2019-1653.yaml
│   │   ├── CVE-2019-16662.yaml
│   │   ├── CVE-2019-16759.yaml
│   │   ├── CVE-2019-16920.yaml
│   │   ├── CVE-2019-17382.yaml
│   │   ├── CVE-2019-17506.yaml
│   │   ├── CVE-2019-17558.yaml
│   │   ├── CVE-2019-18394.yaml
│   │   ├── CVE-2019-19368.yaml
│   │   ├── CVE-2019-19781.yaml
│   │   ├── CVE-2019-19908.yaml
│   │   ├── CVE-2019-19985.yaml
│   │   ├── CVE-2019-20141.yaml
│   │   ├── CVE-2019-2588.yaml
│   │   ├── CVE-2019-2725.yaml
│   │   ├── CVE-2019-3396.yaml
│   │   ├── CVE-2019-3402.yaml
│   │   ├── CVE-2019-3799.yaml
│   │   ├── CVE-2019-5127.yaml
│   │   ├── CVE-2019-5418.yaml
│   │   ├── CVE-2019-6112.yaml
│   │   ├── CVE-2019-6340.yaml
│   │   ├── CVE-2019-6715.yaml
│   │   ├── CVE-2019-7219.yaml
│   │   ├── CVE-2019-7256.yaml
│   │   ├── CVE-2019-7609.yaml
│   │   ├── CVE-2019-8442.yaml
│   │   ├── CVE-2019-8449.yaml
│   │   ├── CVE-2019-8451.yaml
│   │   ├── CVE-2019-8903.yaml
│   │   ├── CVE-2019-8982.yaml
│   │   ├── CVE-2019-9041.yaml
│   │   ├── CVE-2019-9670.yaml
│   │   ├── CVE-2019-9733.yaml
│   │   ├── CVE-2019-9955.yaml
│   │   └── CVE-2019-9978.yaml
│   ├── 2020
│   │   ├── CVE-2020-0618.yaml
│   │   ├── CVE-2020-10148.yaml
│   │   ├── CVE-2020-10546.yaml
│   │   ├── CVE-2020-10547.yaml
│   │   ├── CVE-2020-10548.yaml
│   │   ├── CVE-2020-10549.yaml
│   │   ├── CVE-2020-11034.yaml
│   │   ├── CVE-2020-1147.yaml
│   │   ├── CVE-2020-11710.yaml
│   │   ├── CVE-2020-11738.yaml
│   │   ├── CVE-2020-11991.yaml
│   │   ├── CVE-2020-12116.yaml
│   │   ├── CVE-2020-12720.yaml
│   │   ├── CVE-2020-13167.yaml
│   │   ├── CVE-2020-13937.yaml
│   │   ├── CVE-2020-13942.yaml
│   │   ├── CVE-2020-14179.yaml
│   │   ├── CVE-2020-14181.yaml
│   │   ├── CVE-2020-14815.yaml
│   │   ├── CVE-2020-14864.yaml
│   │   ├── CVE-2020-14882.yaml
│   │   ├── CVE-2020-15129.yaml
│   │   ├── CVE-2020-15505.yaml
│   │   ├── CVE-2020-15568.yaml
│   │   ├── CVE-2020-15920.yaml
│   │   ├── CVE-2020-16846.yaml
│   │   ├── CVE-2020-16952.yaml
│   │   ├── CVE-2020-17505.yaml
│   │   ├── CVE-2020-17506.yaml
│   │   ├── CVE-2020-17518.yaml
│   │   ├── CVE-2020-17519.yaml
│   │   ├── CVE-2020-17530.yaml
│   │   ├── CVE-2020-1943.yaml
│   │   ├── CVE-2020-2036.yaml
│   │   ├── CVE-2020-2096.yaml
│   │   ├── CVE-2020-2140.yaml
│   │   ├── CVE-2020-23972.yaml
│   │   ├── CVE-2020-24223.yaml
│   │   ├── CVE-2020-24312.yaml
│   │   ├── CVE-2020-24579.yaml
│   │   ├── CVE-2020-25213.yaml
│   │   ├── CVE-2020-2551.yaml
│   │   ├── CVE-2020-25540.yaml
│   │   ├── CVE-2020-26214.yaml
│   │   ├── CVE-2020-27982.yaml
│   │   ├── CVE-2020-27986.yaml
│   │   ├── CVE-2020-3187.yaml
│   │   ├── CVE-2020-3452.yaml
│   │   ├── CVE-2020-35476.yaml
│   │   ├── CVE-2020-4463.yaml
│   │   ├── CVE-2020-5284.yaml
│   │   ├── CVE-2020-5405.yaml
│   │   ├── CVE-2020-5410.yaml
│   │   ├── CVE-2020-5412.yaml
│   │   ├── CVE-2020-5776.yaml
│   │   ├── CVE-2020-5777.yaml
│   │   ├── CVE-2020-5847.yaml
│   │   ├── CVE-2020-5902.yaml
│   │   ├── CVE-2020-6287.yaml
│   │   ├── CVE-2020-7209.yaml
│   │   ├── CVE-2020-7318.yaml
│   │   ├── CVE-2020-7961.yaml
│   │   ├── CVE-2020-8091.yaml
│   │   ├── CVE-2020-8115.yaml
│   │   ├── CVE-2020-8163.yaml
│   │   ├── CVE-2020-8191.yaml
│   │   ├── CVE-2020-8193.yaml
│   │   ├── CVE-2020-8194.yaml
│   │   ├── CVE-2020-8209.yaml
│   │   ├── CVE-2020-8512.yaml
│   │   ├── CVE-2020-8515.yaml
│   │   ├── CVE-2020-8982.yaml
│   │   ├── CVE-2020-9047.yaml
│   │   ├── CVE-2020-9344.yaml
│   │   ├── CVE-2020-9376.yaml
│   │   ├── CVE-2020-9425.yaml
│   │   ├── CVE-2020-9484.yaml
│   │   ├── CVE-2020-9496.yaml
│   │   ├── CVE-2020-9757.yaml
│   │   └── CVE-2020–26073.yaml
│   └── 2021
│       ├── CVE-2021-22122.yaml
│       ├── CVE-2021-22873.yaml
│       ├── CVE-2021-25646.yaml
│       ├── CVE-2021-26710.yaml
│       ├── CVE-2021-26722.yaml
│       ├── CVE-2021-26723.yaml
│       └── CVE-2021-3019.yaml
├── default-logins
│   ├── activemq
│   │   └── activemq-default-login.yaml
│   ├── ambari
│   │   └── ambari-default-credentials.yaml
│   ├── apache
│   │   └── tomcat-manager-default.yaml
│   ├── grafana
│   │   └── grafana-default-credential.yaml
│   ├── nps
│   │   └── nps-default-password.yaml
│   ├── ofbiz
│   │   └── ofbiz-default-credentials.yaml
│   ├── rabbitmq
│   │   └── rabbitmq-default-admin.yaml
│   ├── samsung
│   │   └── samsung-wlan-ap-default-credentials.yaml
│   ├── solarwinds
│   │   └── solarwinds-default-admin.yaml
│   └── zabbix
│       └── zabbix-default-credentials.yaml
├── dns
│   ├── azure-takeover-detection.yaml
│   ├── cname-service-detector.yaml
│   ├── dead-host-with-cname.yaml
│   ├── mx-service-detector.yaml
│   ├── servfail-refused-hosts.yaml
│   └── spoofable-spf-records-ptr.yaml
├── exposed-panels
│   ├── active-admin-exposure.yaml
│   ├── activemq-panel.yaml
│   ├── adminer-panel.yaml
│   ├── aims-password-mgmt-client.yaml
│   ├── airflow-exposure.yaml
│   ├── ambari-exposure.yaml
│   ├── ansible-tower-exposure.yaml
│   ├── atlassian-crowd-panel.yaml
│   ├── cisco-asa-panel.yaml
│   ├── citrix-adc-gateway-detect.yaml
│   ├── citrix-vpn-detect.yaml
│   ├── compal-panel.yaml
│   ├── couchdb-exposure.yaml
│   ├── couchdb-fauxton.yaml
│   ├── crxde.yaml
│   ├── django-admin-panel.yaml
│   ├── druid-console-exposure.yaml
│   ├── exposed-pagespeed-global-admin.yaml
│   ├── exposed-webalizer.yaml
│   ├── flink-exposure.yaml
│   ├── fortinet-fortigate-panel.yaml
│   ├── fortiweb-panel.yaml
│   ├── github-enterprise-detect.yaml
│   ├── gitlab-detect.yaml
│   ├── globalprotect-panel.yaml
│   ├── go-anywhere-client.yaml
│   ├── grafana-detect.yaml
│   ├── hadoop-exposure.yaml
│   ├── identityguard-selfservice-entrust.yaml
│   ├── iomega-lenovo-emc-shared-nas-detect.yaml
│   ├── jira-detect.yaml
│   ├── jmx-console.yaml
│   ├── kafka-connect-ui.yaml
│   ├── kafka-monitoring.yaml
│   ├── kafka-topics-ui.yaml
│   ├── key-cloak-admin-panel.yaml
│   ├── kubernetes-dashboard.yaml
│   ├── manage-engine-admanager-panel.yaml
│   ├── mobileiron-login.yaml
│   ├── netscaler-gateway.yaml
│   ├── network-camera-detect.yaml
│   ├── oipm-detect.yaml
│   ├── parallels-html-client.yaml
│   ├── phpmyadmin-panel.yaml
│   ├── polycom-admin-detect.yaml
│   ├── prometheus-exporter-detect.yaml
│   ├── public-tomcat-manager.yaml
│   ├── pulse-secure-panel.yaml
│   ├── rabbitmq-dashboard.yaml
│   ├── rocketmq-console-exposure.yaml
│   ├── rsa-self-service.yaml
│   ├── sap-hana-xsengine-panel.yaml
│   ├── sap-netweaver-detect.yaml
│   ├── sap-recon-detect.yaml
│   ├── selenoid-ui-exposure.yaml
│   ├── setup-page-exposure.yaml
│   ├── solarwinds-orion.yaml
│   ├── solr-exposure.yaml
│   ├── sonarqube-login.yaml
│   ├── sonicwall-management-panel.yaml
│   ├── sonicwall-sslvpn-panel.yaml
│   ├── sophos-fw-version-detect.yaml
│   ├── supervpn-panel.yaml
│   ├── tikiwiki-cms.yaml
│   ├── tomcat-manager-pathnormalization.yaml
│   ├── traefik-dashboard.yaml
│   ├── virtual-ema-detect.yaml
│   ├── weave-scope-dashboard-detect.yaml
│   ├── webeditors.yaml
│   ├── webmin-panel.yaml
│   ├── workspace-one-uem.yaml
│   ├── workspaceone-uem-airwatch-dashboard-detect.yaml
│   ├── yarn-manager-exposure.yaml
│   └── zipkin-exposure.yaml
├── exposed-tokens
│   ├── aws
│   │   ├── amazon-mws-auth-token-value.yaml
│   │   └── aws-access-key-value.yaml
│   ├── generic
│   │   ├── credentials-disclosure.yaml
│   │   ├── general-tokens.yaml
│   │   └── http-username-password.yaml
│   ├── google
│   │   ├── fcm-server-key.yaml
│   │   └── google-api-key.yaml
│   ├── mailchimp
│   │   └── mailchimp-api-key.yaml
│   └── slack
│       └── slack-access-token.yaml
├── exposures
│   ├── apis
│   │   ├── swagger-api.yaml
│   │   ├── wadl-api.yaml
│   │   └── wsdl-api.yaml
│   ├── backups
│   │   ├── sql-dump.yaml
│   │   └── zip-backup-files.yaml
│   ├── configs
│   │   ├── airflow-configuration-exposure.yaml
│   │   ├── alibaba-canal-info-leak.yaml
│   │   ├── amazon-docker-config-disclosure.yaml
│   │   ├── ansible-config-disclosure.yaml
│   │   ├── composer-config.yaml
│   │   ├── docker-compose-config.yml
│   │   ├── exposed-svn.yaml
│   │   ├── git-config-nginxoffbyslash.yaml
│   │   ├── git-config.yaml
│   │   ├── gmail-api-client-secrets.yaml
│   │   ├── htpasswd-detection.yaml
│   │   ├── laravel-env.yaml
│   │   ├── lvmeng-uts-disclosure.yaml
│   │   ├── magento-config.yaml
│   │   ├── opcache-status-exposure.yaml
│   │   ├── owncloud-config.yaml
│   │   ├── package-json.yaml
│   │   ├── perl-status.yaml
│   │   ├── phpinfo.yaml
│   │   ├── rails-database-config.yaml
│   │   ├── redmine-db-config.yaml
│   │   ├── syfmony-profiler.yaml
│   │   ├── symfony-database-config.yaml
│   │   ├── symfony-profiler.yaml
│   │   └── web-config.yaml
│   ├── files
│   │   ├── domcfg-page.yaml
│   │   ├── drupal-install.yaml
│   │   ├── ds_store.yaml
│   │   ├── exposed-alps-spring.yaml
│   │   ├── filezilla.yaml
│   │   ├── golang-metrics.yaml
│   │   ├── keycloak-json.yaml
│   │   ├── lazy-file.yaml
│   │   ├── server-private-keys.yaml
│   │   └── xprober-service.yaml
│   └── logs
│       ├── elmah-log-file.yaml
│       ├── error-logs.yaml
│       ├── rails-debug-mode.yaml
│       ├── struts-debug-mode.yaml
│       └── trace-axd-detect.yaml
├── fuzzing
│   ├── arbitrary-file-read.yaml
│   ├── directory-traversal.yaml
│   ├── generic-lfi-fuzzing.yaml
│   └── iis-shortname.yaml
├── helpers
│   └── payloads
│       ├── CVE-2020-5776.csv
│       └── CVE-2020-6287.xml
├── miscellaneous
│   ├── dir-listing.yaml
│   ├── htaccess-config.yaml
│   ├── missing-csp.yaml
│   ├── missing-hsts.yaml
│   ├── missing-x-frame-options.yaml
│   ├── ntlm-directories.yaml
│   ├── old-copyright.yaml
│   ├── robots.txt.yaml
│   ├── security.txt.yaml
│   ├── trace-method.yaml
│   ├── unencrypted-bigip-ltm-cookie.yaml
│   └── xml-schema-detect.yaml
├── misconfiguration
│   ├── aem-groovyconsole.yaml
│   ├── airflow-api-exposure.yaml
│   ├── apache-tomcat-snoop.yaml
│   ├── apc-info.yaml
│   ├── aspx-debug-mode.yaml
│   ├── aws-redirect.yaml
│   ├── cgi-test-page.yaml
│   ├── django-debug-detect.yaml
│   ├── docker-registry.yaml
│   ├── druid-monitor.yaml
│   ├── drupal-user-enum-ajax.yaml
│   ├── drupal-user-enum-redirect.yaml
│   ├── elasticsearch.yaml
│   ├── exposed-docker-api.yaml
│   ├── exposed-kibana.yaml
│   ├── exposed-service-now.yaml
│   ├── front-page-misconfig.yaml
│   ├── hadoop-unauth.yaml
│   ├── jboss-status.yaml
│   ├── jkstatus-manager.yaml
│   ├── jupyter-ipython-unauth.yaml
│   ├── kubernetes-pods.yaml
│   ├── larvel-debug.yaml
│   ├── linkerd-ssrf-detect.yaml
│   ├── manage-engine-ad-search.yaml
│   ├── mikrotik-graph.yaml
│   ├── misconfigured-docker.yaml
│   ├── nginx-status.yaml
│   ├── php-errors.yaml
│   ├── php-fpm-status.yaml
│   ├── put-method-enabled.yaml
│   ├── rack-mini-profiler.yaml
│   ├── salesforce-aura.yaml
│   ├── server-status-localhost.yaml
│   ├── shell-history.yaml
│   ├── sidekiq-dashboard.yaml
│   ├── springboot
│   │   ├── springboot-configprops.yaml
│   │   ├── springboot-env.yaml
│   │   ├── springboot-heapdump.yaml
│   │   ├── springboot-loggers.yaml
│   │   ├── springboot-mappings.yaml
│   │   └── springboot-trace.yaml
│   ├── symfony-debugmode.yaml
│   ├── tomcat-scripts.yaml
│   ├── unauthenticated-airflow.yaml
│   ├── unauthenticated-nacos-access.yaml
│   ├── unauthenticated-prtg.yaml
│   ├── wamp-xdebug-detect.yaml
│   └── zenphoto-installation-sensitive-info.yaml
├── takeovers
│   └── subdomain-takeover.yaml
├── technologies
│   ├── apache-detect.yaml
│   ├── artica-web-proxy-detect.yaml
│   ├── basic-auth-detection.yaml
│   ├── bigip-config-utility-detect.yaml
│   ├── cacti-detect.yaml
│   ├── clockwork-php-page.yaml
│   ├── detect-springboot-actuator.yaml
│   ├── favicon-detection.yaml
│   ├── firebase-detect.yaml
│   ├── google-storage.yaml
│   ├── graphql.yaml
│   ├── graylog-api-browser.yaml
│   ├── home-assistant.yaml
│   ├── jaspersoft-detect.yaml
│   ├── jolokia.yaml
│   ├── kibana-detect.yaml
│   ├── kong-detect.yaml
│   ├── liferay-portal-detect.yaml
│   ├── linkerd-badrule-detect.yaml
│   ├── lotus-domino-version.yaml
│   ├── lucee-detect.yaml
│   ├── magmi-detect.yaml
│   ├── mrtg-detect.yaml
│   ├── netsweeper-webadmin-detect.yaml
│   ├── nifi-detech.yaml
│   ├── oidc-detect.yaml
│   ├── pi-hole-detect.yaml
│   ├── prometheus-exposed-panel.yaml
│   ├── prtg-detect.yaml
│   ├── redmine-cli-detect.yaml
│   ├── s3-detect.yaml
│   ├── sap-netweaver-as-java-detect.yaml
│   ├── sap-netweaver-detect.yaml
│   ├── selea-ip-camera.yaml
│   ├── shiro-detect.yaml
│   ├── sql-server-reporting.yaml
│   ├── tech-detect.yaml
│   ├── telerik-dialoghandler-detect.yaml
│   ├── telerik-fileupload-detect.yaml
│   ├── terraform-detect.yaml
│   ├── tomcat-detect.yaml
│   ├── tor-socks-proxy.yaml
│   ├── waf-detect.yaml
│   ├── weblogic-detect.yaml
│   └── werkzeug-debugger-detect.yaml
├── vulnerabilities
│   ├── generic
│   │   ├── basic-cors.yaml
│   │   ├── basic-xss-prober.yaml
│   │   ├── crlf-injection.yaml
│   │   ├── open-redirect.yaml
│   │   └── top-xss-params.yaml
│   ├── ibm
│   │   ├── eclipse-help-system-xss.yaml
│   │   └── ibm-infoprint-directory-traversal.yaml
│   ├── jenkins
│   │   ├── jenkins-asyncpeople.yaml
│   │   ├── jenkins-stack-trace.yaml
│   │   └── unauthenticated-jenkin-dashboard.yaml
│   ├── jira
│   │   ├── jira-service-desk-signup.yaml
│   │   ├── jira-unauthenticated-adminprojects.yaml
│   │   ├── jira-unauthenticated-dashboards.yaml
│   │   ├── jira-unauthenticated-popular-filters.yaml
│   │   ├── jira-unauthenticated-projectcategories.yaml
│   │   ├── jira-unauthenticated-projects.yaml
│   │   ├── jira-unauthenticated-resolutions.yaml
│   │   └── jira-unauthenticated-user-picker.yaml
│   ├── moodle
│   │   ├── moodle-filter-jmol-lfi.yaml
│   │   └── moodle-filter-jmol-xss.yaml
│   ├── oracle
│   │   └── oracle-ebs-bispgraph-file-access.yaml
│   ├── other
│   │   ├── CNVD-2020-62422.yaml
│   │   ├── acme-xss.yaml
│   │   ├── apache-flink-unauth-rce.yaml
│   │   ├── aspnuke-openredirect.yaml
│   │   ├── bullwark-momentum-lfi.yaml
│   │   ├── cached-aem-pages.yaml
│   │   ├── chamilo-lms-xss.yaml
│   │   ├── couchdb-adminparty.yaml
│   │   ├── discourse-xss.yaml
│   │   ├── dlink-850L-info-leak.yaml
│   │   ├── keycloak-xss.yaml
│   │   ├── mcafee-epo-rce.yaml
│   │   ├── microstrategy-ssrf.yaml
│   │   ├── mida-eframework-xss.yaml
│   │   ├── nginx-module-vts-xss.yaml
│   │   ├── nuuo-nvrmini2-rce.yaml
│   │   ├── oa-tongda-path-traversal.yaml
│   │   ├── pdf-signer-ssti-to-rce.yaml
│   │   ├── powercreator-cms-rce.yaml
│   │   ├── rce-shellshock-user-agent.yaml
│   │   ├── rce-via-java-deserialization.yaml
│   │   ├── rconfig-rce.yaml
│   │   ├── sangfor-edr-rce.yaml
│   │   ├── sick-beard-xss.yaml
│   │   ├── sonicwall-sslvpn-shellshock.yaml
│   │   ├── symantec-messaging-gateway.yaml
│   │   ├── thinkific-redirect.yaml
│   │   ├── tikiwiki-reflected-xss.yaml
│   │   ├── twig-php-ssti.yaml
│   │   ├── vpms-auth-bypass.yaml
│   │   ├── wems-manager-xss.yaml
│   │   ├── wooyun-path-traversal.yaml
│   │   ├── yarn-resourcemanager-rce.yaml
│   │   └── zms-auth-bypass.yaml
│   ├── rails
│   │   └── rails6-xss.yaml
│   ├── samsung
│   │   ├── samsung-wlan-ap-lfi.yaml
│   │   ├── samsung-wlan-ap-rce.yaml
│   │   └── samsung-wlan-ap-xss.yaml
│   ├── springboot
│   │   ├── springboot-actuators-jolokia-xxe.yaml
│   │   └── springboot-h2-db-rce.yaml
│   ├── thinkcmf
│   │   ├── thinkcmf-lfi.yaml
│   │   └── thinkcmf-rce.yaml
│   ├── thinkphp
│   │   ├── thinkphp-2-rce.yaml
│   │   ├── thinkphp-5022-rce.yaml
│   │   ├── thinkphp-5023-rce.yaml
│   │   └── thinkphp-509-information-disclosure.yaml
│   ├── vmware
│   │   ├── vmware-vcenter-lfi-linux.yaml
│   │   └── vmware-vcenter-lfi.yaml
│   └── wordpress
│       ├── easy-wp-smtp-listing.yaml
│       ├── sassy-social-share.yaml
│       ├── w3c-total-cache-ssrf.yaml
│       ├── wordpress-accessible-wpconfig.yaml
│       ├── wordpress-db-backup.yaml
│       ├── wordpress-debug-log.yaml
│       ├── wordpress-directory-listing.yaml
│       ├── wordpress-emails-verification-for-woocommerce.yaml
│       ├── wordpress-emergency-script.yaml
│       ├── wordpress-installer-log.yaml
│       ├── wordpress-social-metrics-tracker.yaml
│       ├── wordpress-tmm-db-migrate.yaml
│       ├── wordpress-user-enumeration.yaml
│       ├── wordpress-wordfence-xss.yaml
│       ├── wordpress-wpcourses-info-disclosure.yaml
│       ├── wordpress-zebra-form-xss.yaml
│       ├── wp-enabled-registration.yaml
│       └── wp-xmlrpc.yaml
└── workflows
    ├── artica-web-proxy-workflow.yaml
    ├── bigip-workflow.yaml
    ├── cisco-asa-workflow.yaml
    ├── grafana-workflow.yaml
    ├── jira-workflow.yaml
    ├── liferay-workflow.yaml
    ├── lotus-domino-workflow.yaml
    ├── magmi-workflow.yaml
    ├── mida-eframework-workflow.yaml
    ├── netsweeper-workflow.yaml
    ├── rabbitmq-workflow.yaml
    ├── samsung-wlan-ap-workflow.yaml
    ├── sap-netweaver-workflow.yaml
    ├── solarwinds-orion-workflow.yaml
    ├── springboot-workflow.yaml
    ├── thinkphp-workflow.yaml
    ├── vbulletin-workflow.yaml
    ├── weblogic-workflow.yaml
    └── wordpress-workflow.yaml
```

</details>

<<<<<<< HEAD
**57 directories, 547 files**.
=======
**60 directories, 556 files**.
>>>>>>> 92c25ec8

📖 Documentation
-----

Please navigate to https://nuclei.projectdiscovery.io for detailed documentation to **build** new and your **own custom** templates, we have also added many example templates for easy understanding.

💪 Contributions
-----

Nuclei-templates is powered by major contributions from the community. [Template contributions ](https://github.com/projectdiscovery/nuclei-templates/issues/new?assignees=&labels=&template=submit-template.md&title=%5Bnuclei-template%5D+), [Feature Requests](https://github.com/projectdiscovery/nuclei-templates/issues/new?assignees=&labels=&template=feature_request.md&title=%5BFeature%5D+) and [Bug Reports](https://github.com/projectdiscovery/nuclei-templates/issues/new?assignees=&labels=&template=bug_report.md&title=%5BBug%5D+) are more than welcome.

💬 Discussion
-----

Have questions / doubts / ideas to discuss? feel free to open a discussion using [Github discussions](https://github.com/projectdiscovery/nuclei-templates/discussions) board.

👨‍💻 Community
-----

You are welcomed to join our [Discord Community](https://discord.gg/KECAGdH). You can also follow us on [Twitter](https://twitter.com/pdiscoveryio) to keep up with everything related to projectdiscovery.

💡 Notes
-----
-  Use YAMLlint (e.g. [yamllint](http://www.yamllint.com/) to validate the syntax of templates before sending pull requests.


Thanks again for your contribution and keeping the community vibrant. :heart:<|MERGE_RESOLUTION|>--- conflicted
+++ resolved
@@ -28,21 +28,12 @@
 
 | Templates       | Counts                          | Templates        | Counts                         |
 | --------------- | ------------------------------- | ---------------- | ------------------------------ |
-<<<<<<< HEAD
-| cves            | 186            | default-logins   | 9 |
-=======
-| cves            | 190            | default-logins   | 10 |
->>>>>>> 92c25ec8
 | dns             | 6               | exposed-panels   | 74   |
 | exposed-tokens  | 9  | exposures        | 45      |
 | fuzzing         | 4           | helpers          | 2        |
 | miscellaneous   | 12     | misconfiguration | 43 |
 | takeovers       | 1         | technologies     | 45     |
-<<<<<<< HEAD
-| vulnerabilities | 84 | workflows        | 18        |
-=======
-| vulnerabilities | 87 | workflows        | 19        |
->>>>>>> 92c25ec8
+
 
 
 **Tree structure of nuclei templates:**
@@ -671,11 +662,6 @@
 
 </details>
 
-<<<<<<< HEAD
-**57 directories, 547 files**.
-=======
-**60 directories, 556 files**.
->>>>>>> 92c25ec8
 
 📖 Documentation
 -----
