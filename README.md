

<h1 align="center">
Nuclei Templates
</h1>
<h4 align="center">Community curated list of templates for the nuclei engine to find a security vulnerability in application.</h4>


<p align="center">
<a href="https://github.com/projectdiscovery/nuclei-templates/issues"><img src="https://img.shields.io/badge/contributions-welcome-brightgreen.svg?style=flat"></a>
<a href="https://github.com/projectdiscovery/nuclei-templates/releases"><img src="https://img.shields.io/github/release/projectdiscovery/nuclei-templates"></a>
<a href="https://twitter.com/pdnuclei"><img src="https://img.shields.io/twitter/follow/pdnuclei.svg?logo=twitter"></a>
<a href="https://discord.gg/projectdiscovery"><img src="https://img.shields.io/discord/695645237418131507.svg?logo=discord"></a>
</p>
      
<p align="center">
  <a href="https://nuclei.projectdiscovery.io/templating-guide/">Documentation</a> •
  <a href="#-contributions">Contributions</a> •
  <a href="#-discussion">Discussion</a> •
  <a href="#-community">Community</a> •
  <a href="https://discord.gg/KECAGdH">Join Discord</a>
</p>

----

Templates are the core of [nuclei scanner](https://github.com/projectdiscovery/nuclei) which power the actual scanning engine. This repository stores and houses various templates for the scanner provided by our team as well as contributed by the community. We hope that you also contribute by sending templates via **pull requests** or [Github issue](https://github.com/projectdiscovery/nuclei-templates/issues/new?assignees=&labels=&template=submit-template.md&title=%5Bnuclei-template%5D+) and grow the list.


## Nuclei Templates overview


An overview of the nuclei template directory including number of templates associated with each directory. 

<table>
<tr>
<td> 

| Templates      | Counts                         | Templates       | Counts                          | Templates        | Counts                         |
| -------------- | ------------------------------ | --------------- | ------------------------------- | ---------------- | ------------------------------ |
<<<<<<< HEAD
| cves           | 198            | vulnerabilities | 91 | exposed-panels   | 74   |
| exposures      | 48      | technologies    | 46      | misconfiguration | 43 |
=======
| cves           | 200            | vulnerabilities | 92 | exposed-panels   | 74   |
| exposures      | 47      | technologies    | 46      | misconfiguration | 43 |
>>>>>>> 49e237d1
| workflows      | 21        | miscellaneous   | 12     | default-logins   | 10 |
| exposed-tokens | 9 | dns             | 6               | fuzzing          | 4          |
| helpers        | 2        | takeovers       | 1         | -                | -                              |

<<<<<<< HEAD
**61 directories, 574 files**.
=======
**61 directories, 576 files**.
>>>>>>> 49e237d1

</td>
</tr>
</table>





📖 Documentation
-----

Please navigate to https://nuclei.projectdiscovery.io for detailed documentation to **build** new and your **own custom** templates, we have also added many example templates for easy understanding.

💪 Contributions
-----

Nuclei-templates is powered by major contributions from the community. [Template contributions ](https://github.com/projectdiscovery/nuclei-templates/issues/new?assignees=&labels=&template=submit-template.md&title=%5Bnuclei-template%5D+), [Feature Requests](https://github.com/projectdiscovery/nuclei-templates/issues/new?assignees=&labels=&template=feature_request.md&title=%5BFeature%5D+) and [Bug Reports](https://github.com/projectdiscovery/nuclei-templates/issues/new?assignees=&labels=&template=bug_report.md&title=%5BBug%5D+) are more than welcome.

💬 Discussion
-----

Have questions / doubts / ideas to discuss? feel free to open a discussion using [Github discussions](https://github.com/projectdiscovery/nuclei-templates/discussions) board.

👨‍💻 Community
-----

You are welcomed to join our [Discord Community](https://discord.gg/KECAGdH). You can also follow us on [Twitter](https://twitter.com/pdiscoveryio) to keep up with everything related to projectdiscovery.

💡 Notes
-----
-  Use YAMLlint (e.g. [yamllint](http://www.yamllint.com/) to validate the syntax of templates before sending pull requests.


Thanks again for your contribution and keeping the community vibrant. :heart:<|MERGE_RESOLUTION|>--- conflicted
+++ resolved
@@ -37,22 +37,10 @@
 
 | Templates      | Counts                         | Templates       | Counts                          | Templates        | Counts                         |
 | -------------- | ------------------------------ | --------------- | ------------------------------- | ---------------- | ------------------------------ |
-<<<<<<< HEAD
-| cves           | 198            | vulnerabilities | 91 | exposed-panels   | 74   |
-| exposures      | 48      | technologies    | 46      | misconfiguration | 43 |
-=======
-| cves           | 200            | vulnerabilities | 92 | exposed-panels   | 74   |
-| exposures      | 47      | technologies    | 46      | misconfiguration | 43 |
->>>>>>> 49e237d1
 | workflows      | 21        | miscellaneous   | 12     | default-logins   | 10 |
 | exposed-tokens | 9 | dns             | 6               | fuzzing          | 4          |
 | helpers        | 2        | takeovers       | 1         | -                | -                              |
 
-<<<<<<< HEAD
-**61 directories, 574 files**.
-=======
-**61 directories, 576 files**.
->>>>>>> 49e237d1
 
 </td>
 </tr>
