--- conflicted
+++ resolved
@@ -37,15 +37,6 @@
 
 | Templates      | Counts                         | Templates       | Counts                          | Templates        | Counts                         |
 | -------------- | ------------------------------ | --------------- | ------------------------------- | ---------------- | ------------------------------ |
-<<<<<<< HEAD
-| cves           | 207            | vulnerabilities | 98 | exposed-panels   | 74   |
-| exposures      | 55      | technologies    | 46      | misconfiguration | 48 |
-| workflows      | 21        | miscellaneous   | 13     | default-logins   | 11 |
-| exposed-tokens | 9 | dns             | 6               | fuzzing          | 4          |
-| helpers        | 2        | takeovers       | 1         | -                | -                              |
-
-**62 directories, 604 files**.
-=======
 | cves           | 235            | vulnerabilities | 105 | exposed-panels   | 104   |
 | exposures      | 63      | technologies    | 50      | misconfiguration | 54 |
 | workflows      | 23        | miscellaneous   | 16     | default-logins   | 19 |
@@ -53,7 +44,6 @@
 | helpers        | 2        | takeovers       | 1         | -                | -                              |
 
 **75 directories, 714 files**.
->>>>>>> b32604fe
 
 </td>
 </tr>
