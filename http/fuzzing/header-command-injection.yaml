--- conflicted
+++ resolved
@@ -11,11 +11,7 @@
     cwe-id: CWE-77
   metadata:
     max-request: 7650
-<<<<<<< HEAD
   tags: bruteforce,rce
-=======
-  tags: fuzz,rce
->>>>>>> 005231ad
 
 http:
   - raw:
