id: cache-poisoning-fuzz

info:
  name: Cache Poison Fuzzing
  author: dwisiswant0,ColbyJack1134
  severity: info
  reference:
    - https://youst.in/posts/cache-poisoning-at-scale/
    - https://portswigger.net/web-security/web-cache-poisoning
  metadata:
    max-request: 5834
<<<<<<< HEAD
  tags: bruteforce,cache
=======
  tags: fuzz,cache
>>>>>>> 005231ad

http:
  - raw:
      - |
        GET /?{{md5(headers)}}=1 HTTP/1.1
        Host: {{Hostname}}
        User-Agent: Mozilla/5.0 (Windows NT 10.0; Win64; x64; rv:105.0) Gecko/20100101 Firefox/105.0
        {{headers}}: {{randstr}}.tld
      - |
        GET /?{{md5(headers)}}=1 HTTP/1.1
        Host: {{Hostname}}
        User-Agent: Mozilla/5.0 (Windows NT 10.0; Win64; x64; rv:105.0) Gecko/20100101 Firefox/105.0

    attack: clusterbomb
    payloads:

      headers: helpers/wordlists/headers.txt
    stop-at-first-match: true
    matchers:
      - type: dsl
        dsl:
          - 'contains(body_1, "{{randstr}}")'
          - 'contains(body_2, "{{randstr}}")'
        condition: and
# digest: 4a0a00473045022100893d371d193cc0f4111cf8b61a2d092bf7820039aa9a6eecf49529c0d59ac41702201b80bdfb4007c9173b4cff9a55590cf605b0918021c8bbd96b3cc0294ecd5124:922c64590222798bb761d5b6d8e72950<|MERGE_RESOLUTION|>--- conflicted
+++ resolved
@@ -9,11 +9,7 @@
     - https://portswigger.net/web-security/web-cache-poisoning
   metadata:
     max-request: 5834
-<<<<<<< HEAD
   tags: bruteforce,cache
-=======
-  tags: fuzz,cache
->>>>>>> 005231ad
 
 http:
   - raw:
