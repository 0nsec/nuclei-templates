id: wordpress-plugins-detect

info:
  name: WordPress Plugins Detection
  author: 0xcrypto
  severity: info
  metadata:
<<<<<<< HEAD
    max-request: 100563
  tags: bruteforce,wordpress
=======
    max-request: 98135
  tags: fuzz,wordpress
>>>>>>> 005231ad

http:
  - raw:
      - |
        GET /wp-content/plugins/{{pluginSlug}}/readme.txt HTTP/1.1
        Host: {{Hostname}}

    payloads:
      pluginSlug: helpers/wordlists/wordpress-plugins.txt

    matchers-condition: and
    matchers:
      - type: status
        status:
          - 200

      - type: word
        words:
          - "== Description =="

    extractors:
      - type: regex
        part: body
        group: 1
        regex:
          - "===\\s(.*)\\s===" # extract the plugin name
          - "(?m)Stable tag: ([0-9.]+)" # extract the plugin version
# digest: 4a0a0047304502200e48b2e398c9ec8a1559e96019434ea839eb470a98d198af18a947332f02113f022100b17c8201e44fb304f1e57baa15a4e848388a42fbce942358454565d1658facb2:922c64590222798bb761d5b6d8e72950<|MERGE_RESOLUTION|>--- conflicted
+++ resolved
@@ -5,13 +5,8 @@
   author: 0xcrypto
   severity: info
   metadata:
-<<<<<<< HEAD
     max-request: 100563
   tags: bruteforce,wordpress
-=======
-    max-request: 98135
-  tags: fuzz,wordpress
->>>>>>> 005231ad
 
 http:
   - raw:
