--- conflicted
+++ resolved
@@ -8,11 +8,7 @@
     - https://github.com/dievus/geeMailUserFinder
   metadata:
     max-request: 1
-<<<<<<< HEAD
   tags: gmail
-=======
-  tags: fuzzing,gmail
->>>>>>> 005231ad
 
 self-contained: true
 
