--- conflicted
+++ resolved
@@ -24,11 +24,6 @@
     cvss-metrics: CVSS:3.1/AV:N/AC:L/PR:N/UI:N/S:C/C:H/I:L/A:N
     cvss-score: 9.3
     cwe-id: CWE-441
-<<<<<<< HEAD
-  remediation: Disable the proxy or restrict configuration to only allow access to approved hosts/ports. Upgrade to IMDSv2 if possible.
-  tags: proxy,aws,amazon,misconfig,metadata
-=======
->>>>>>> 114efc53
   metadata:
     max-request: 4
   tags: exposure,proxy,aws,amazon,misconfig,metadata
