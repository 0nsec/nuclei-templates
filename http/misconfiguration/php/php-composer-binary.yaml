id: php-composer-binary

info:
  name: PHP Composer Binary - Exposure
  author: mayank_pandey01
  severity: info
  description: |
    This Nuclei template checks if the specified endpoints have publically accessible PHP Composer Binary.
  remediation: |
    Restrict access to the PHP Composer binary by implementing proper access controls and permissions.
  metadata:
    verified: true
<<<<<<< HEAD
  tags: misconfig,php,composer,exposure
=======
    max-request: 1
  tags: php,composer,exposure
>>>>>>> 5c4205db

http:
  - method: GET
    path:
      - "{{BaseURL}}/composer"

    matchers-condition: and
    matchers:
      - type: word
        part: body
        words:
          - "/usr/bin/env php"
          - "<?php"
        condition: and

      - type: status
        status:
          - 200
# digest: 4b0a00483046022100edb18d217d04ecd7c1a09a505b6e3b17a6a7d8c0ab8b615fefc1bd672941cd18022100cca4fbffd08a307dd320e935ecfefbf50fca6dfb1ab42a6f16422d3dd124e06b:922c64590222798bb761d5b6d8e72950<|MERGE_RESOLUTION|>--- conflicted
+++ resolved
@@ -10,12 +10,8 @@
     Restrict access to the PHP Composer binary by implementing proper access controls and permissions.
   metadata:
     verified: true
-<<<<<<< HEAD
-  tags: misconfig,php,composer,exposure
-=======
     max-request: 1
   tags: php,composer,exposure
->>>>>>> 5c4205db
 
 http:
   - method: GET
