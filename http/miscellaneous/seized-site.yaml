id: seized-site

info:
  name: Seized Site
  author: rxerium
  severity: info
  description: This website has been seized by law enforcement
  metadata:
    max-request: 1
    verified: true
    shodan-query: title:"THIS WEBSITE HAS BEEN SEIZED"
  tags: seized,miscellaneous

http:
  - method: GET
    path:
      - "{{BaseURL}}"

    matchers-condition: and
    matchers:
      - type: word
        part: body
        words:
          - "THIS WEBSITE HAS BEEN SEIZED"
          - "This domain has been seized by the Federal Bureau of Investigation"
        case-insensitive: true
        condition: or

      - type: status
        status:
<<<<<<< HEAD
          - 200
# digest: 4b0a00483046022100b67d56fde473d15dd884b06359a0ab984362718cd7700fc85044fee004048703022100d2e8940287f6c688b7f4284bb68e3e9fdb82909832f7572c2ec5582deb2483dd:922c64590222798bb761d5b6d8e72950
=======
          - 200
# digest: 4b0a00483046022100c7330029ead3c24f66f1b655d3a69151343dd6d3ac6306a5214c87b2217e4e8d022100edd9259428cf6a4b12bc7c3c31474536bbf855b556726a2c715f4b3b698ade2b:922c64590222798bb761d5b6d8e72950
>>>>>>> 3e13985e
<|MERGE_RESOLUTION|>--- conflicted
+++ resolved
@@ -1,37 +1,31 @@
-id: seized-site
-
-info:
-  name: Seized Site
-  author: rxerium
-  severity: info
-  description: This website has been seized by law enforcement
-  metadata:
-    max-request: 1
-    verified: true
-    shodan-query: title:"THIS WEBSITE HAS BEEN SEIZED"
-  tags: seized,miscellaneous
-
-http:
-  - method: GET
-    path:
-      - "{{BaseURL}}"
-
-    matchers-condition: and
-    matchers:
-      - type: word
-        part: body
-        words:
-          - "THIS WEBSITE HAS BEEN SEIZED"
-          - "This domain has been seized by the Federal Bureau of Investigation"
-        case-insensitive: true
-        condition: or
-
-      - type: status
-        status:
-<<<<<<< HEAD
-          - 200
-# digest: 4b0a00483046022100b67d56fde473d15dd884b06359a0ab984362718cd7700fc85044fee004048703022100d2e8940287f6c688b7f4284bb68e3e9fdb82909832f7572c2ec5582deb2483dd:922c64590222798bb761d5b6d8e72950
-=======
-          - 200
-# digest: 4b0a00483046022100c7330029ead3c24f66f1b655d3a69151343dd6d3ac6306a5214c87b2217e4e8d022100edd9259428cf6a4b12bc7c3c31474536bbf855b556726a2c715f4b3b698ade2b:922c64590222798bb761d5b6d8e72950
->>>>>>> 3e13985e
+id: seized-site
+
+info:
+  name: Seized Site
+  author: rxerium
+  severity: info
+  description: This website has been seized by law enforcement
+  metadata:
+    max-request: 1
+    verified: true
+    shodan-query: title:"THIS WEBSITE HAS BEEN SEIZED"
+  tags: seized,miscellaneous
+
+http:
+  - method: GET
+    path:
+      - "{{BaseURL}}"
+
+    matchers-condition: and
+    matchers:
+      - type: word
+        part: body
+        words:
+          - "THIS WEBSITE HAS BEEN SEIZED"
+          - "This domain has been seized by the Federal Bureau of Investigation"
+        case-insensitive: true
+        condition: or
+
+      - type: status
+        status:
+          - 200