--- conflicted
+++ resolved
@@ -41,13 +41,7 @@
     matchers:
       - type: dsl
         dsl:
-<<<<<<< HEAD
           - 'status_code_2 == 200'
           - 'contains(body_2, "{{payload}}")'
         condition: and
-=======
-          - status_code_2 == 200
-          - contains(body_2, str3)
-
->>>>>>> 10c9c49d
 # digest: 490a0046304402203ff698fd244ec391258278bf50df5db1df468e74153920de171db1598c3d3533022065afa70e110387bc4ee5089990a4319ca09af43efbc2f75229584e9f853e93c3:922c64590222798bb761d5b6d8e72950