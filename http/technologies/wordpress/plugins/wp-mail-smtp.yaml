id: wordpress-wp-mail-smtp

info:
  name: WP Mail SMTP by WPForms – The Most Popular SMTP and Email Log Plugin Detection
  author: ricardomaia
  severity: info
  reference:
    - https://wordpress.org/plugins/wp-mail-smtp/
  metadata:
    plugin_namespace: wp-mail-smtp
    wpscan: https://wpscan.com/plugin/wp-mail-smtp
  tags: tech,wordpress,wp-plugin,top-100,top-200

http:
  - method: GET

    path:
      - "{{BaseURL}}/wp-content/plugins/wp-mail-smtp/readme.txt"

    payloads:
      last_version: helpers/wordpress/plugins/wp-mail-smtp.txt

    extractors:
      - type: regex
        part: body
        internal: true
        name: internal_detected_version
        group: 1
        regex:
          - '(?i)Stable.tag:\s?([\w.]+)'

      - type: regex
        part: body
        name: detected_version
        group: 1
        regex:
          - '(?i)Stable.tag:\s?([\w.]+)'

    matchers-condition: or
    matchers:
      - type: dsl
        name: "outdated_version"
        dsl:
          - compare_versions(internal_detected_version, concat("< ", last_version))

      - type: regex
        part: body
        regex:
<<<<<<< HEAD
          - '(?i)Stable.tag:\s?([\w.]+)'
=======
          - '(?i)Stable.tag:\s?([\w.]+)'
# digest: 4a0a00473045022100c19f58a9a5685077b9dcb5a0038b5dafc3cdf3edec3f6fc76435d9f9e35185ec02206262eddbf8b5675387e8f7d6827d889b7f98fc74f394cf4ed46725efa92ad9e7:922c64590222798bb761d5b6d8e72950
>>>>>>> fc86efd9
<|MERGE_RESOLUTION|>--- conflicted
+++ resolved
@@ -7,13 +7,13 @@
   reference:
     - https://wordpress.org/plugins/wp-mail-smtp/
   metadata:
+    max-request: 1
     plugin_namespace: wp-mail-smtp
     wpscan: https://wpscan.com/plugin/wp-mail-smtp
   tags: tech,wordpress,wp-plugin,top-100,top-200
 
 http:
   - method: GET
-
     path:
       - "{{BaseURL}}/wp-content/plugins/wp-mail-smtp/readme.txt"
 
@@ -46,9 +46,5 @@
       - type: regex
         part: body
         regex:
-<<<<<<< HEAD
           - '(?i)Stable.tag:\s?([\w.]+)'
-=======
-          - '(?i)Stable.tag:\s?([\w.]+)'
-# digest: 4a0a00473045022100c19f58a9a5685077b9dcb5a0038b5dafc3cdf3edec3f6fc76435d9f9e35185ec02206262eddbf8b5675387e8f7d6827d889b7f98fc74f394cf4ed46725efa92ad9e7:922c64590222798bb761d5b6d8e72950
->>>>>>> fc86efd9
+# digest: 4a0a00473045022100c19f58a9a5685077b9dcb5a0038b5dafc3cdf3edec3f6fc76435d9f9e35185ec02206262eddbf8b5675387e8f7d6827d889b7f98fc74f394cf4ed46725efa92ad9e7:922c64590222798bb761d5b6d8e72950