id: wordpress-woocommerce-pdf-invoices-packing-slips

info:
  name: PDF Invoices & Packing Slips for WooCommerce Detection
  author: ricardomaia
  severity: info
  reference:
    - https://wordpress.org/plugins/woocommerce-pdf-invoices-packing-slips/
  metadata:
    plugin_namespace: woocommerce-pdf-invoices-packing-slips
    wpscan: https://wpscan.com/plugin/woocommerce-pdf-invoices-packing-slips
  tags: tech,wordpress,wp-plugin,top-200

http:
  - method: GET

    path:
      - "{{BaseURL}}/wp-content/plugins/woocommerce-pdf-invoices-packing-slips/readme.txt"

    payloads:
      last_version: helpers/wordpress/plugins/woocommerce-pdf-invoices-packing-slips.txt

    extractors:
      - type: regex
        part: body
        internal: true
        name: internal_detected_version
        group: 1
        regex:
          - '(?i)Stable.tag:\s?([\w.]+)'

      - type: regex
        part: body
        name: detected_version
        group: 1
        regex:
          - '(?i)Stable.tag:\s?([\w.]+)'

    matchers-condition: or
    matchers:
      - type: dsl
        name: "outdated_version"
        dsl:
          - compare_versions(internal_detected_version, concat("< ", last_version))

      - type: regex
        part: body
        regex:
<<<<<<< HEAD
          - '(?i)Stable.tag:\s?([\w.]+)'
=======
          - '(?i)Stable.tag:\s?([\w.]+)'
# digest: 4a0a00473045022100de4119233ae101f7fa386fee564f64321c1476c2b4db7c2bd254afc533c6ef6702206d90b1919b563f30103c0c1320ef728db6ab28d72a941221526e1feca9fec779:922c64590222798bb761d5b6d8e72950
>>>>>>> fc86efd9
<|MERGE_RESOLUTION|>--- conflicted
+++ resolved
@@ -7,13 +7,13 @@
   reference:
     - https://wordpress.org/plugins/woocommerce-pdf-invoices-packing-slips/
   metadata:
+    max-request: 1
     plugin_namespace: woocommerce-pdf-invoices-packing-slips
     wpscan: https://wpscan.com/plugin/woocommerce-pdf-invoices-packing-slips
   tags: tech,wordpress,wp-plugin,top-200
 
 http:
   - method: GET
-
     path:
       - "{{BaseURL}}/wp-content/plugins/woocommerce-pdf-invoices-packing-slips/readme.txt"
 
@@ -46,9 +46,5 @@
       - type: regex
         part: body
         regex:
-<<<<<<< HEAD
           - '(?i)Stable.tag:\s?([\w.]+)'
-=======
-          - '(?i)Stable.tag:\s?([\w.]+)'
-# digest: 4a0a00473045022100de4119233ae101f7fa386fee564f64321c1476c2b4db7c2bd254afc533c6ef6702206d90b1919b563f30103c0c1320ef728db6ab28d72a941221526e1feca9fec779:922c64590222798bb761d5b6d8e72950
->>>>>>> fc86efd9
+# digest: 4a0a00473045022100de4119233ae101f7fa386fee564f64321c1476c2b4db7c2bd254afc533c6ef6702206d90b1919b563f30103c0c1320ef728db6ab28d72a941221526e1feca9fec779:922c64590222798bb761d5b6d8e72950