id: wordpress-shortpixel-image-optimiser

info:
  name: ShortPixel Image Optimizer – Optimize Images, Convert WebP & AVIF Detection
  author: ricardomaia
  severity: info
  reference:
    - https://wordpress.org/plugins/shortpixel-image-optimiser/
  metadata:
    plugin_namespace: shortpixel-image-optimiser
    wpscan: https://wpscan.com/plugin/shortpixel-image-optimiser
  tags: tech,wordpress,wp-plugin,top-200

http:
  - method: GET

    path:
      - "{{BaseURL}}/wp-content/plugins/shortpixel-image-optimiser/readme.txt"

    payloads:
      last_version: helpers/wordpress/plugins/shortpixel-image-optimiser.txt

    extractors:
      - type: regex
        part: body
        internal: true
        name: internal_detected_version
        group: 1
        regex:
          - '(?i)Stable.tag:\s?([\w.]+)'

      - type: regex
        part: body
        name: detected_version
        group: 1
        regex:
          - '(?i)Stable.tag:\s?([\w.]+)'

    matchers-condition: or
    matchers:
      - type: dsl
        name: "outdated_version"
        dsl:
          - compare_versions(internal_detected_version, concat("< ", last_version))

      - type: regex
        part: body
        regex:
<<<<<<< HEAD
          - '(?i)Stable.tag:\s?([\w.]+)'
=======
          - '(?i)Stable.tag:\s?([\w.]+)'
# digest: 4b0a00483046022100be96be39dc6e8bd0bfa45e9086f93954a95e59178fba196ee6398eb72e6c6d2a022100e3690261a02ec326b3f53ea31bc229ab72fa7bd8ff8dcf462bb50086270c69cf:922c64590222798bb761d5b6d8e72950
>>>>>>> fc86efd9
<|MERGE_RESOLUTION|>--- conflicted
+++ resolved
@@ -7,13 +7,13 @@
   reference:
     - https://wordpress.org/plugins/shortpixel-image-optimiser/
   metadata:
+    max-request: 1
     plugin_namespace: shortpixel-image-optimiser
     wpscan: https://wpscan.com/plugin/shortpixel-image-optimiser
   tags: tech,wordpress,wp-plugin,top-200
 
 http:
   - method: GET
-
     path:
       - "{{BaseURL}}/wp-content/plugins/shortpixel-image-optimiser/readme.txt"
 
@@ -46,9 +46,5 @@
       - type: regex
         part: body
         regex:
-<<<<<<< HEAD
           - '(?i)Stable.tag:\s?([\w.]+)'
-=======
-          - '(?i)Stable.tag:\s?([\w.]+)'
-# digest: 4b0a00483046022100be96be39dc6e8bd0bfa45e9086f93954a95e59178fba196ee6398eb72e6c6d2a022100e3690261a02ec326b3f53ea31bc229ab72fa7bd8ff8dcf462bb50086270c69cf:922c64590222798bb761d5b6d8e72950
->>>>>>> fc86efd9
+# digest: 4b0a00483046022100be96be39dc6e8bd0bfa45e9086f93954a95e59178fba196ee6398eb72e6c6d2a022100e3690261a02ec326b3f53ea31bc229ab72fa7bd8ff8dcf462bb50086270c69cf:922c64590222798bb761d5b6d8e72950