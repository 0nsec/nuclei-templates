id: wordpress-formidable

info:
  name: Formidable Forms – Contact Form, Survey, Quiz, Payment, Calculator Form & Custom Form Builder Detection
  author: ricardomaia
  severity: info
  reference:
    - https://wordpress.org/plugins/formidable/
  metadata:
    plugin_namespace: formidable
    wpscan: https://wpscan.com/plugin/formidable
  tags: tech,wordpress,wp-plugin,top-200

http:
  - method: GET

    path:
      - "{{BaseURL}}/wp-content/plugins/formidable/readme.txt"

    payloads:
      last_version: helpers/wordpress/plugins/formidable.txt

    extractors:
      - type: regex
        part: body
        internal: true
        name: internal_detected_version
        group: 1
        regex:
          - '(?i)Stable.tag:\s?([\w.]+)'

      - type: regex
        part: body
        name: detected_version
        group: 1
        regex:
          - '(?i)Stable.tag:\s?([\w.]+)'

    matchers-condition: or
    matchers:
      - type: dsl
        name: "outdated_version"
        dsl:
          - compare_versions(internal_detected_version, concat("< ", last_version))

      - type: regex
        part: body
        regex:
<<<<<<< HEAD
          - '(?i)Stable.tag:\s?([\w.]+)'
=======
          - '(?i)Stable.tag:\s?([\w.]+)'
# digest: 4a0a004730450221009503689030549979329955e959a45ba316567fd6fdab41d7035ece0ef4b0146b022020be1a92e7762cfe5d7468026be8945f70d8b4b72de8f79506153269bf21b974:922c64590222798bb761d5b6d8e72950
>>>>>>> fc86efd9
<|MERGE_RESOLUTION|>--- conflicted
+++ resolved
@@ -7,13 +7,13 @@
   reference:
     - https://wordpress.org/plugins/formidable/
   metadata:
+    max-request: 1
     plugin_namespace: formidable
     wpscan: https://wpscan.com/plugin/formidable
   tags: tech,wordpress,wp-plugin,top-200
 
 http:
   - method: GET
-
     path:
       - "{{BaseURL}}/wp-content/plugins/formidable/readme.txt"
 
@@ -46,9 +46,5 @@
       - type: regex
         part: body
         regex:
-<<<<<<< HEAD
           - '(?i)Stable.tag:\s?([\w.]+)'
-=======
-          - '(?i)Stable.tag:\s?([\w.]+)'
-# digest: 4a0a004730450221009503689030549979329955e959a45ba316567fd6fdab41d7035ece0ef4b0146b022020be1a92e7762cfe5d7468026be8945f70d8b4b72de8f79506153269bf21b974:922c64590222798bb761d5b6d8e72950
->>>>>>> fc86efd9
+# digest: 4a0a004730450221009503689030549979329955e959a45ba316567fd6fdab41d7035ece0ef4b0146b022020be1a92e7762cfe5d7468026be8945f70d8b4b72de8f79506153269bf21b974:922c64590222798bb761d5b6d8e72950