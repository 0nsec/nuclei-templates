id: wordpress-wordpress-seo

info:
  name: Yoast SEO Detection
  author: ricardomaia
  severity: info
  reference:
    - https://wordpress.org/plugins/wordpress-seo/
  metadata:
    plugin_namespace: wordpress-seo
    wpscan: https://wpscan.com/plugin/wordpress-seo
  tags: tech,wordpress,wp-plugin,top-100,top-200

http:
  - method: GET

    path:
      - "{{BaseURL}}/wp-content/plugins/wordpress-seo/readme.txt"

    payloads:
      last_version: helpers/wordpress/plugins/wordpress-seo.txt

    extractors:
      - type: regex
        part: body
        internal: true
        name: internal_detected_version
        group: 1
        regex:
          - '(?i)Stable.tag:\s?([\w.]+)'

      - type: regex
        part: body
        name: detected_version
        group: 1
        regex:
          - '(?i)Stable.tag:\s?([\w.]+)'

    matchers-condition: or
    matchers:
      - type: dsl
        name: "outdated_version"
        dsl:
          - compare_versions(internal_detected_version, concat("< ", last_version))

      - type: regex
        part: body
        regex:
<<<<<<< HEAD
          - '(?i)Stable.tag:\s?([\w.]+)'
=======
          - '(?i)Stable.tag:\s?([\w.]+)'
# digest: 490a0046304402205f610830f779762d966c27ae5d0f71c2bdd1ae48848682cbd7ab52c71522c79202202b02895826c3170562c16f6ed98a70bbafa59cbb6df558c4e103296c34755cb2:922c64590222798bb761d5b6d8e72950
>>>>>>> fc86efd9
<|MERGE_RESOLUTION|>--- conflicted
+++ resolved
@@ -7,13 +7,13 @@
   reference:
     - https://wordpress.org/plugins/wordpress-seo/
   metadata:
+    max-request: 1
     plugin_namespace: wordpress-seo
     wpscan: https://wpscan.com/plugin/wordpress-seo
   tags: tech,wordpress,wp-plugin,top-100,top-200
 
 http:
   - method: GET
-
     path:
       - "{{BaseURL}}/wp-content/plugins/wordpress-seo/readme.txt"
 
@@ -46,9 +46,5 @@
       - type: regex
         part: body
         regex:
-<<<<<<< HEAD
           - '(?i)Stable.tag:\s?([\w.]+)'
-=======
-          - '(?i)Stable.tag:\s?([\w.]+)'
-# digest: 490a0046304402205f610830f779762d966c27ae5d0f71c2bdd1ae48848682cbd7ab52c71522c79202202b02895826c3170562c16f6ed98a70bbafa59cbb6df558c4e103296c34755cb2:922c64590222798bb761d5b6d8e72950
->>>>>>> fc86efd9
+# digest: 490a0046304402205f610830f779762d966c27ae5d0f71c2bdd1ae48848682cbd7ab52c71522c79202202b02895826c3170562c16f6ed98a70bbafa59cbb6df558c4e103296c34755cb2:922c64590222798bb761d5b6d8e72950