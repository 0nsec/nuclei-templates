id: wordpress-limit-login-attempts

info:
  name: Limit Login Attempts Detection
  author: ricardomaia
  severity: info
  reference:
    - https://wordpress.org/plugins/limit-login-attempts/
  metadata:
    plugin_namespace: limit-login-attempts
    wpscan: https://wpscan.com/plugin/limit-login-attempts
  tags: tech,wordpress,wp-plugin,top-200

http:
  - method: GET

    path:
      - "{{BaseURL}}/wp-content/plugins/limit-login-attempts/readme.txt"

    payloads:
      last_version: helpers/wordpress/plugins/limit-login-attempts.txt

    extractors:
      - type: regex
        part: body
        internal: true
        name: internal_detected_version
        group: 1
        regex:
          - '(?i)Stable.tag:\s?([\w.]+)'

      - type: regex
        part: body
        name: detected_version
        group: 1
        regex:
          - '(?i)Stable.tag:\s?([\w.]+)'

    matchers-condition: or
    matchers:
      - type: dsl
        name: "outdated_version"
        dsl:
          - compare_versions(internal_detected_version, concat("< ", last_version))

      - type: regex
        part: body
        regex:
<<<<<<< HEAD
          - '(?i)Stable.tag:\s?([\w.]+)'
=======
          - '(?i)Stable.tag:\s?([\w.]+)'
# digest: 4b0a00483046022100aad67b662f1b4a4e8b82ba697d58dc1271a5fd8d40419af3f59cfff4a0643c27022100e48b290a67a7179fc565c40e6cb543c8131efa31ee85ed688cf82b2463dbc7c0:922c64590222798bb761d5b6d8e72950
>>>>>>> fc86efd9
<|MERGE_RESOLUTION|>--- conflicted
+++ resolved
@@ -7,13 +7,13 @@
   reference:
     - https://wordpress.org/plugins/limit-login-attempts/
   metadata:
+    max-request: 1
     plugin_namespace: limit-login-attempts
     wpscan: https://wpscan.com/plugin/limit-login-attempts
   tags: tech,wordpress,wp-plugin,top-200
 
 http:
   - method: GET
-
     path:
       - "{{BaseURL}}/wp-content/plugins/limit-login-attempts/readme.txt"
 
@@ -46,9 +46,5 @@
       - type: regex
         part: body
         regex:
-<<<<<<< HEAD
           - '(?i)Stable.tag:\s?([\w.]+)'
-=======
-          - '(?i)Stable.tag:\s?([\w.]+)'
-# digest: 4b0a00483046022100aad67b662f1b4a4e8b82ba697d58dc1271a5fd8d40419af3f59cfff4a0643c27022100e48b290a67a7179fc565c40e6cb543c8131efa31ee85ed688cf82b2463dbc7c0:922c64590222798bb761d5b6d8e72950
->>>>>>> fc86efd9
+# digest: 4b0a00483046022100aad67b662f1b4a4e8b82ba697d58dc1271a5fd8d40419af3f59cfff4a0643c27022100e48b290a67a7179fc565c40e6cb543c8131efa31ee85ed688cf82b2463dbc7c0:922c64590222798bb761d5b6d8e72950