--- conflicted
+++ resolved
@@ -7,13 +7,13 @@
   reference:
     - https://wordpress.org/plugins/astra-widgets/
   metadata:
+    max-request: 1
     plugin_namespace: astra-widgets
     wpscan: https://wpscan.com/plugin/astra-widgets
   tags: tech,wordpress,wp-plugin,top-200
 
 http:
   - method: GET
-
     path:
       - "{{BaseURL}}/wp-content/plugins/astra-widgets/readme.txt"
 
@@ -46,9 +46,5 @@
       - type: regex
         part: body
         regex:
-<<<<<<< HEAD
           - '(?i)Stable.tag:\s?([\w.]+)'
-=======
-          - '(?i)Stable.tag:\s?([\w.]+)'
-# digest: 490a00463044022007083d7bd97f7cacec40a1685017477d365685e70fc0f168dfcfbb00e0f4c83202202e69176678cc6d9d9f247e26cffddbf4a79ea30f210ebe5c140bdf8572adc3eb:922c64590222798bb761d5b6d8e72950
->>>>>>> fc86efd9
+# digest: 490a00463044022007083d7bd97f7cacec40a1685017477d365685e70fc0f168dfcfbb00e0f4c83202202e69176678cc6d9d9f247e26cffddbf4a79ea30f210ebe5c140bdf8572adc3eb:922c64590222798bb761d5b6d8e72950