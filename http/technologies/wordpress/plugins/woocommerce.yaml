--- conflicted
+++ resolved
@@ -7,13 +7,13 @@
   reference:
     - https://wordpress.org/plugins/woocommerce/
   metadata:
+    max-request: 1
     plugin_namespace: woocommerce
     wpscan: https://wpscan.com/plugin/woocommerce
   tags: tech,wordpress,wp-plugin,top-100,top-200
 
 http:
   - method: GET
-
     path:
       - "{{BaseURL}}/wp-content/plugins/woocommerce/readme.txt"
 
@@ -46,9 +46,5 @@
       - type: regex
         part: body
         regex:
-<<<<<<< HEAD
           - '(?i)Stable.tag:\s?([\w.]+)'
-=======
-          - '(?i)Stable.tag:\s?([\w.]+)'
-# digest: 4a0a00473045022065e7fcbf50f6c05c1257c249608eab7247374f0772500efda5beb95a6ed4da7c022100b79cc52d4517c8c9893888cebaf1c835b342f2dcda0a175093fc1ae58e59fb1e:922c64590222798bb761d5b6d8e72950
->>>>>>> fc86efd9
+# digest: 4a0a00473045022065e7fcbf50f6c05c1257c249608eab7247374f0772500efda5beb95a6ed4da7c022100b79cc52d4517c8c9893888cebaf1c835b342f2dcda0a175093fc1ae58e59fb1e:922c64590222798bb761d5b6d8e72950