--- conflicted
+++ resolved
@@ -7,13 +7,13 @@
   reference:
     - https://wordpress.org/plugins/members/
   metadata:
+    max-request: 1
     plugin_namespace: members
     wpscan: https://wpscan.com/plugin/members
   tags: tech,wordpress,wp-plugin,top-200
 
 http:
   - method: GET
-
     path:
       - "{{BaseURL}}/wp-content/plugins/members/readme.txt"
 
@@ -46,9 +46,5 @@
       - type: regex
         part: body
         regex:
-<<<<<<< HEAD
           - '(?i)Stable.tag:\s?([\w.]+)'
-=======
-          - '(?i)Stable.tag:\s?([\w.]+)'
-# digest: 4a0a00473045022100a77d7b2ab1e4f331f7cfc8a54ce37d7cd69937a4d15d39fc27fa41f3162d3d80022036aba52772a7e3bb8d55779b56fff0634a9f843a36e85842a418193d57a98fdf:922c64590222798bb761d5b6d8e72950
->>>>>>> fc86efd9
+# digest: 4a0a00473045022100a77d7b2ab1e4f331f7cfc8a54ce37d7cd69937a4d15d39fc27fa41f3162d3d80022036aba52772a7e3bb8d55779b56fff0634a9f843a36e85842a418193d57a98fdf:922c64590222798bb761d5b6d8e72950