id: wordpress-optinmonster

info:
  name: Popup Builder by OptinMonster – WordPress Popups for Optins, Email Newsletters and Lead Generation Detection
  author: ricardomaia
  severity: info
  reference:
    - https://wordpress.org/plugins/optinmonster/
  metadata:
    plugin_namespace: optinmonster
    wpscan: https://wpscan.com/plugin/optinmonster
  tags: tech,wordpress,wp-plugin,top-100,top-200

http:
  - method: GET

    path:
      - "{{BaseURL}}/wp-content/plugins/optinmonster/readme.txt"

    payloads:
      last_version: helpers/wordpress/plugins/optinmonster.txt

    extractors:
      - type: regex
        part: body
        internal: true
        name: internal_detected_version
        group: 1
        regex:
          - '(?i)Stable.tag:\s?([\w.]+)'

      - type: regex
        part: body
        name: detected_version
        group: 1
        regex:
          - '(?i)Stable.tag:\s?([\w.]+)'

    matchers-condition: or
    matchers:
      - type: dsl
        name: "outdated_version"
        dsl:
          - compare_versions(internal_detected_version, concat("< ", last_version))

      - type: regex
        part: body
        regex:
<<<<<<< HEAD
          - '(?i)Stable.tag:\s?([\w.]+)'
=======
          - '(?i)Stable.tag:\s?([\w.]+)'
# digest: 4a0a0047304502200b6c8f8c1ede3023c1e1a9afeb8f7b0bbffc9641ea3d93c3b517467f8aa246370221008066511a6022e41d11d86837ca9d34b6b0628ce18a2cc6891abb692baa562bb3:922c64590222798bb761d5b6d8e72950
>>>>>>> fc86efd9
<|MERGE_RESOLUTION|>--- conflicted
+++ resolved
@@ -7,13 +7,13 @@
   reference:
     - https://wordpress.org/plugins/optinmonster/
   metadata:
+    max-request: 1
     plugin_namespace: optinmonster
     wpscan: https://wpscan.com/plugin/optinmonster
   tags: tech,wordpress,wp-plugin,top-100,top-200
 
 http:
   - method: GET
-
     path:
       - "{{BaseURL}}/wp-content/plugins/optinmonster/readme.txt"
 
@@ -46,9 +46,5 @@
       - type: regex
         part: body
         regex:
-<<<<<<< HEAD
           - '(?i)Stable.tag:\s?([\w.]+)'
-=======
-          - '(?i)Stable.tag:\s?([\w.]+)'
-# digest: 4a0a0047304502200b6c8f8c1ede3023c1e1a9afeb8f7b0bbffc9641ea3d93c3b517467f8aa246370221008066511a6022e41d11d86837ca9d34b6b0628ce18a2cc6891abb692baa562bb3:922c64590222798bb761d5b6d8e72950
->>>>>>> fc86efd9
+# digest: 4a0a0047304502200b6c8f8c1ede3023c1e1a9afeb8f7b0bbffc9641ea3d93c3b517467f8aa246370221008066511a6022e41d11d86837ca9d34b6b0628ce18a2cc6891abb692baa562bb3:922c64590222798bb761d5b6d8e72950