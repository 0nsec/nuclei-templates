id: wordpress-wp-reset

info:
  name: WP Reset – Most Advanced WordPress Reset Tool Detection
  author: ricardomaia
  severity: info
  reference:
    - https://wordpress.org/plugins/wp-reset/
  metadata:
    plugin_namespace: wp-reset
    wpscan: https://wpscan.com/plugin/wp-reset
  tags: tech,wordpress,wp-plugin,top-200

http:
  - method: GET

    path:
      - "{{BaseURL}}/wp-content/plugins/wp-reset/readme.txt"

    payloads:
      last_version: helpers/wordpress/plugins/wp-reset.txt

    extractors:
      - type: regex
        part: body
        internal: true
        name: internal_detected_version
        group: 1
        regex:
          - '(?i)Stable.tag:\s?([\w.]+)'

      - type: regex
        part: body
        name: detected_version
        group: 1
        regex:
          - '(?i)Stable.tag:\s?([\w.]+)'

    matchers-condition: or
    matchers:
      - type: dsl
        name: "outdated_version"
        dsl:
          - compare_versions(internal_detected_version, concat("< ", last_version))

      - type: regex
        part: body
        regex:
<<<<<<< HEAD
          - '(?i)Stable.tag:\s?([\w.]+)'
=======
          - '(?i)Stable.tag:\s?([\w.]+)'
# digest: 490a0046304402204eb765e13ecb846ec2bed8a7b0c483f7b7edfeff7db225444a83bc9bb47d1326022061e8184e02ca98e5c868fe6c7d374e40725fcc22faac1780e01f8c0f3da6c2ba:922c64590222798bb761d5b6d8e72950
>>>>>>> fc86efd9
<|MERGE_RESOLUTION|>--- conflicted
+++ resolved
@@ -7,13 +7,13 @@
   reference:
     - https://wordpress.org/plugins/wp-reset/
   metadata:
+    max-request: 1
     plugin_namespace: wp-reset
     wpscan: https://wpscan.com/plugin/wp-reset
   tags: tech,wordpress,wp-plugin,top-200
 
 http:
   - method: GET
-
     path:
       - "{{BaseURL}}/wp-content/plugins/wp-reset/readme.txt"
 
@@ -46,9 +46,5 @@
       - type: regex
         part: body
         regex:
-<<<<<<< HEAD
           - '(?i)Stable.tag:\s?([\w.]+)'
-=======
-          - '(?i)Stable.tag:\s?([\w.]+)'
-# digest: 490a0046304402204eb765e13ecb846ec2bed8a7b0c483f7b7edfeff7db225444a83bc9bb47d1326022061e8184e02ca98e5c868fe6c7d374e40725fcc22faac1780e01f8c0f3da6c2ba:922c64590222798bb761d5b6d8e72950
->>>>>>> fc86efd9
+# digest: 490a0046304402204eb765e13ecb846ec2bed8a7b0c483f7b7edfeff7db225444a83bc9bb47d1326022061e8184e02ca98e5c868fe6c7d374e40725fcc22faac1780e01f8c0f3da6c2ba:922c64590222798bb761d5b6d8e72950