--- conflicted
+++ resolved
@@ -7,13 +7,13 @@
   reference:
     - https://wordpress.org/plugins/elementor/
   metadata:
+    max-request: 1
     plugin_namespace: elementor
     wpscan: https://wpscan.com/plugin/elementor
   tags: tech,wordpress,wp-plugin,top-100,top-200
 
 http:
   - method: GET
-
     path:
       - "{{BaseURL}}/wp-content/plugins/elementor/readme.txt"
 
@@ -46,9 +46,5 @@
       - type: regex
         part: body
         regex:
-<<<<<<< HEAD
           - '(?i)Stable.tag:\s?([\w.]+)'
-=======
-          - '(?i)Stable.tag:\s?([\w.]+)'
-# digest: 490a0046304402205f3102fb872a3aefc9e57e066a485e2ed17fe18e0e87e3e18c706a4608f233e00220413d2fb2cf1db8280a986d55072c6c779f7c9d76b9f7aafbaeb2719eb92ab404:922c64590222798bb761d5b6d8e72950
->>>>>>> fc86efd9
+# digest: 490a0046304402205f3102fb872a3aefc9e57e066a485e2ed17fe18e0e87e3e18c706a4608f233e00220413d2fb2cf1db8280a986d55072c6c779f7c9d76b9f7aafbaeb2719eb92ab404:922c64590222798bb761d5b6d8e72950