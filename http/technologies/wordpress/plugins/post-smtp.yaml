id: wordpress-post-smtp

info:
  name: POST SMTP Mailer – Email log, Delivery Failure Notifications and Best Mail SMTP for WordPress Detection
  author: ricardomaia
  severity: info
  reference:
    - https://wordpress.org/plugins/post-smtp/
  metadata:
    plugin_namespace: post-smtp
    wpscan: https://wpscan.com/plugin/post-smtp
  tags: tech,wordpress,wp-plugin,top-200

http:
  - method: GET

    path:
      - "{{BaseURL}}/wp-content/plugins/post-smtp/readme.txt"

    payloads:
      last_version: helpers/wordpress/plugins/post-smtp.txt

    extractors:
      - type: regex
        part: body
        internal: true
        name: internal_detected_version
        group: 1
        regex:
          - '(?i)Stable.tag:\s?([\w.]+)'

      - type: regex
        part: body
        name: detected_version
        group: 1
        regex:
          - '(?i)Stable.tag:\s?([\w.]+)'

    matchers-condition: or
    matchers:
      - type: dsl
        name: "outdated_version"
        dsl:
          - compare_versions(internal_detected_version, concat("< ", last_version))

      - type: regex
        part: body
        regex:
<<<<<<< HEAD
          - '(?i)Stable.tag:\s?([\w.]+)'
=======
          - '(?i)Stable.tag:\s?([\w.]+)'
# digest: 490a00463044022054c34f9f23b5b074b6b75abfdb7d543ffa867664817ca55191804476a17c7a28022025a29353ce77e9ec6fba80cc61d7b045fe36bc4c15fe7916255df03a45d78d2e:922c64590222798bb761d5b6d8e72950
>>>>>>> fc86efd9
<|MERGE_RESOLUTION|>--- conflicted
+++ resolved
@@ -7,13 +7,13 @@
   reference:
     - https://wordpress.org/plugins/post-smtp/
   metadata:
+    max-request: 1
     plugin_namespace: post-smtp
     wpscan: https://wpscan.com/plugin/post-smtp
   tags: tech,wordpress,wp-plugin,top-200
 
 http:
   - method: GET
-
     path:
       - "{{BaseURL}}/wp-content/plugins/post-smtp/readme.txt"
 
@@ -46,9 +46,5 @@
       - type: regex
         part: body
         regex:
-<<<<<<< HEAD
           - '(?i)Stable.tag:\s?([\w.]+)'
-=======
-          - '(?i)Stable.tag:\s?([\w.]+)'
-# digest: 490a00463044022054c34f9f23b5b074b6b75abfdb7d543ffa867664817ca55191804476a17c7a28022025a29353ce77e9ec6fba80cc61d7b045fe36bc4c15fe7916255df03a45d78d2e:922c64590222798bb761d5b6d8e72950
->>>>>>> fc86efd9
+# digest: 490a00463044022054c34f9f23b5b074b6b75abfdb7d543ffa867664817ca55191804476a17c7a28022025a29353ce77e9ec6fba80cc61d7b045fe36bc4c15fe7916255df03a45d78d2e:922c64590222798bb761d5b6d8e72950