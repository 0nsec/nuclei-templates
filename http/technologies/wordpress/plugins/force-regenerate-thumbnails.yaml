id: wordpress-force-regenerate-thumbnails

info:
  name: Force Regenerate Thumbnails Detection
  author: ricardomaia
  severity: info
  reference:
    - https://wordpress.org/plugins/force-regenerate-thumbnails/
  metadata:
    plugin_namespace: force-regenerate-thumbnails
    wpscan: https://wpscan.com/plugin/force-regenerate-thumbnails
  tags: tech,wordpress,wp-plugin,top-200

http:
  - method: GET

    path:
      - "{{BaseURL}}/wp-content/plugins/force-regenerate-thumbnails/readme.txt"

    payloads:
      last_version: helpers/wordpress/plugins/force-regenerate-thumbnails.txt

    extractors:
      - type: regex
        part: body
        internal: true
        name: internal_detected_version
        group: 1
        regex:
          - '(?i)Stable.tag:\s?([\w.]+)'

      - type: regex
        part: body
        name: detected_version
        group: 1
        regex:
          - '(?i)Stable.tag:\s?([\w.]+)'

    matchers-condition: or
    matchers:
      - type: dsl
        name: "outdated_version"
        dsl:
          - compare_versions(internal_detected_version, concat("< ", last_version))

      - type: regex
        part: body
        regex:
<<<<<<< HEAD
          - '(?i)Stable.tag:\s?([\w.]+)'
=======
          - '(?i)Stable.tag:\s?([\w.]+)'
# digest: 4a0a00473045022100cb7cf93d8322236e554958752c36e2d7e800c74ef06ca92a4e1a7f3f8a0cc5820220764feecbfb92f4097baa8e2db6493dc7ac0cb231212581745183a67ef1789a29:922c64590222798bb761d5b6d8e72950
>>>>>>> fc86efd9
<|MERGE_RESOLUTION|>--- conflicted
+++ resolved
@@ -7,13 +7,13 @@
   reference:
     - https://wordpress.org/plugins/force-regenerate-thumbnails/
   metadata:
+    max-request: 1
     plugin_namespace: force-regenerate-thumbnails
     wpscan: https://wpscan.com/plugin/force-regenerate-thumbnails
   tags: tech,wordpress,wp-plugin,top-200
 
 http:
   - method: GET
-
     path:
       - "{{BaseURL}}/wp-content/plugins/force-regenerate-thumbnails/readme.txt"
 
@@ -46,9 +46,5 @@
       - type: regex
         part: body
         regex:
-<<<<<<< HEAD
           - '(?i)Stable.tag:\s?([\w.]+)'
-=======
-          - '(?i)Stable.tag:\s?([\w.]+)'
-# digest: 4a0a00473045022100cb7cf93d8322236e554958752c36e2d7e800c74ef06ca92a4e1a7f3f8a0cc5820220764feecbfb92f4097baa8e2db6493dc7ac0cb231212581745183a67ef1789a29:922c64590222798bb761d5b6d8e72950
->>>>>>> fc86efd9
+# digest: 4a0a00473045022100cb7cf93d8322236e554958752c36e2d7e800c74ef06ca92a4e1a7f3f8a0cc5820220764feecbfb92f4097baa8e2db6493dc7ac0cb231212581745183a67ef1789a29:922c64590222798bb761d5b6d8e72950