id: wordpress-better-search-replace

info:
  name: Better Search Replace Detection
  author: ricardomaia
  severity: info
  reference:
    - https://wordpress.org/plugins/better-search-replace/
  metadata:
    plugin_namespace: better-search-replace
    wpscan: https://wpscan.com/plugin/better-search-replace
  tags: tech,wordpress,wp-plugin,top-100,top-200

http:
  - method: GET

    path:
      - "{{BaseURL}}/wp-content/plugins/better-search-replace/readme.txt"

    payloads:
      last_version: helpers/wordpress/plugins/better-search-replace.txt

    extractors:
      - type: regex
        part: body
        internal: true
        name: internal_detected_version
        group: 1
        regex:
          - '(?i)Stable.tag:\s?([\w.]+)'

      - type: regex
        part: body
        name: detected_version
        group: 1
        regex:
          - '(?i)Stable.tag:\s?([\w.]+)'

    matchers-condition: or
    matchers:
      - type: dsl
        name: "outdated_version"
        dsl:
          - compare_versions(internal_detected_version, concat("< ", last_version))

      - type: regex
        part: body
        regex:
<<<<<<< HEAD
          - '(?i)Stable.tag:\s?([\w.]+)'
=======
          - '(?i)Stable.tag:\s?([\w.]+)'
# digest: 4a0a004730450221008ecfce27d3dd0008b129497e3276ca8eea833f18770bf547ba75ba27b3eafcaa022058f8f458268b6670a5efaa9b563bdf3912df15c35f97b9fe1d509eb2ff11b377:922c64590222798bb761d5b6d8e72950
>>>>>>> fc86efd9
<|MERGE_RESOLUTION|>--- conflicted
+++ resolved
@@ -7,13 +7,13 @@
   reference:
     - https://wordpress.org/plugins/better-search-replace/
   metadata:
+    max-request: 1
     plugin_namespace: better-search-replace
     wpscan: https://wpscan.com/plugin/better-search-replace
   tags: tech,wordpress,wp-plugin,top-100,top-200
 
 http:
   - method: GET
-
     path:
       - "{{BaseURL}}/wp-content/plugins/better-search-replace/readme.txt"
 
@@ -46,9 +46,5 @@
       - type: regex
         part: body
         regex:
-<<<<<<< HEAD
           - '(?i)Stable.tag:\s?([\w.]+)'
-=======
-          - '(?i)Stable.tag:\s?([\w.]+)'
-# digest: 4a0a004730450221008ecfce27d3dd0008b129497e3276ca8eea833f18770bf547ba75ba27b3eafcaa022058f8f458268b6670a5efaa9b563bdf3912df15c35f97b9fe1d509eb2ff11b377:922c64590222798bb761d5b6d8e72950
->>>>>>> fc86efd9
+# digest: 4a0a004730450221008ecfce27d3dd0008b129497e3276ca8eea833f18770bf547ba75ba27b3eafcaa022058f8f458268b6670a5efaa9b563bdf3912df15c35f97b9fe1d509eb2ff11b377:922c64590222798bb761d5b6d8e72950