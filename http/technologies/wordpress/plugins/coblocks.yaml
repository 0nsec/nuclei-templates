id: wordpress-coblocks

info:
  name: Page Builder Gutenberg Blocks – CoBlocks Detection
  author: ricardomaia
  severity: info
  reference:
    - https://wordpress.org/plugins/coblocks/
  metadata:
    plugin_namespace: coblocks
    wpscan: https://wpscan.com/plugin/coblocks
  tags: tech,wordpress,wp-plugin,top-200

http:
  - method: GET

    path:
      - "{{BaseURL}}/wp-content/plugins/coblocks/readme.txt"

    payloads:
      last_version: helpers/wordpress/plugins/coblocks.txt

    extractors:
      - type: regex
        part: body
        internal: true
        name: internal_detected_version
        group: 1
        regex:
          - '(?i)Stable.tag:\s?([\w.]+)'

      - type: regex
        part: body
        name: detected_version
        group: 1
        regex:
          - '(?i)Stable.tag:\s?([\w.]+)'

    matchers-condition: or
    matchers:
      - type: dsl
        name: "outdated_version"
        dsl:
          - compare_versions(internal_detected_version, concat("< ", last_version))

      - type: regex
        part: body
        regex:
<<<<<<< HEAD
          - '(?i)Stable.tag:\s?([\w.]+)'
=======
          - '(?i)Stable.tag:\s?([\w.]+)'
# digest: 4a0a0047304502207581fba1e1f278ceb31be2c67da7bd2621da97db7fc4e94d2030cf84e7ec6c4f022100ca9acb809ed6a060073387ca84d10b4abb85de437ab64875f8d13ce3f714f3ed:922c64590222798bb761d5b6d8e72950
>>>>>>> fc86efd9
<|MERGE_RESOLUTION|>--- conflicted
+++ resolved
@@ -7,13 +7,13 @@
   reference:
     - https://wordpress.org/plugins/coblocks/
   metadata:
+    max-request: 1
     plugin_namespace: coblocks
     wpscan: https://wpscan.com/plugin/coblocks
   tags: tech,wordpress,wp-plugin,top-200
 
 http:
   - method: GET
-
     path:
       - "{{BaseURL}}/wp-content/plugins/coblocks/readme.txt"
 
@@ -46,9 +46,5 @@
       - type: regex
         part: body
         regex:
-<<<<<<< HEAD
           - '(?i)Stable.tag:\s?([\w.]+)'
-=======
-          - '(?i)Stable.tag:\s?([\w.]+)'
-# digest: 4a0a0047304502207581fba1e1f278ceb31be2c67da7bd2621da97db7fc4e94d2030cf84e7ec6c4f022100ca9acb809ed6a060073387ca84d10b4abb85de437ab64875f8d13ce3f714f3ed:922c64590222798bb761d5b6d8e72950
->>>>>>> fc86efd9
+# digest: 4a0a0047304502207581fba1e1f278ceb31be2c67da7bd2621da97db7fc4e94d2030cf84e7ec6c4f022100ca9acb809ed6a060073387ca84d10b4abb85de437ab64875f8d13ce3f714f3ed:922c64590222798bb761d5b6d8e72950