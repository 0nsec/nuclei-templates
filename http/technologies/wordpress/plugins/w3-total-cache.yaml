id: wordpress-w3-total-cache

info:
  name: W3 Total Cache Detection
  author: ricardomaia
  severity: info
  reference:
    - https://wordpress.org/plugins/w3-total-cache/
  metadata:
    plugin_namespace: w3-total-cache
    wpscan: https://wpscan.com/plugin/w3-total-cache
  tags: tech,wordpress,wp-plugin,top-100,top-200

http:
  - method: GET

    path:
      - "{{BaseURL}}/wp-content/plugins/w3-total-cache/readme.txt"

    payloads:
      last_version: helpers/wordpress/plugins/w3-total-cache.txt

    extractors:
      - type: regex
        part: body
        internal: true
        name: internal_detected_version
        group: 1
        regex:
          - '(?i)Stable.tag:\s?([\w.]+)'

      - type: regex
        part: body
        name: detected_version
        group: 1
        regex:
          - '(?i)Stable.tag:\s?([\w.]+)'

    matchers-condition: or
    matchers:
      - type: dsl
        name: "outdated_version"
        dsl:
          - compare_versions(internal_detected_version, concat("< ", last_version))

      - type: regex
        part: body
        regex:
<<<<<<< HEAD
          - '(?i)Stable.tag:\s?([\w.]+)'
=======
          - '(?i)Stable.tag:\s?([\w.]+)'
# digest: 4a0a00473045022100ea6ba6aaf48231a5c2806b2d7b7fd044181d7858165bea578e70310e9e4fc66c0220684a6e73ab5da79ec773cfed37bbe6cd0a12509dc737ca2eb51ac89df34f751c:922c64590222798bb761d5b6d8e72950
>>>>>>> fc86efd9
<|MERGE_RESOLUTION|>--- conflicted
+++ resolved
@@ -7,13 +7,13 @@
   reference:
     - https://wordpress.org/plugins/w3-total-cache/
   metadata:
+    max-request: 1
     plugin_namespace: w3-total-cache
     wpscan: https://wpscan.com/plugin/w3-total-cache
   tags: tech,wordpress,wp-plugin,top-100,top-200
 
 http:
   - method: GET
-
     path:
       - "{{BaseURL}}/wp-content/plugins/w3-total-cache/readme.txt"
 
@@ -46,9 +46,5 @@
       - type: regex
         part: body
         regex:
-<<<<<<< HEAD
           - '(?i)Stable.tag:\s?([\w.]+)'
-=======
-          - '(?i)Stable.tag:\s?([\w.]+)'
-# digest: 4a0a00473045022100ea6ba6aaf48231a5c2806b2d7b7fd044181d7858165bea578e70310e9e4fc66c0220684a6e73ab5da79ec773cfed37bbe6cd0a12509dc737ca2eb51ac89df34f751c:922c64590222798bb761d5b6d8e72950
->>>>>>> fc86efd9
+# digest: 4a0a00473045022100ea6ba6aaf48231a5c2806b2d7b7fd044181d7858165bea578e70310e9e4fc66c0220684a6e73ab5da79ec773cfed37bbe6cd0a12509dc737ca2eb51ac89df34f751c:922c64590222798bb761d5b6d8e72950