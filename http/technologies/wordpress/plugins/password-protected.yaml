id: wordpress-password-protected

info:
  name: Password Protected – Ultimate Plugin to Password Protect Your WordPress Content with Ease Detection
  author: ricardomaia
  severity: info
  reference:
    - https://wordpress.org/plugins/password-protected/
  metadata:
    plugin_namespace: password-protected
    wpscan: https://wpscan.com/plugin/password-protected
  tags: tech,wordpress,wp-plugin,top-200

http:
  - method: GET

    path:
      - "{{BaseURL}}/wp-content/plugins/password-protected/readme.txt"

    payloads:
      last_version: helpers/wordpress/plugins/password-protected.txt

    extractors:
      - type: regex
        part: body
        internal: true
        name: internal_detected_version
        group: 1
        regex:
          - '(?i)Stable.tag:\s?([\w.]+)'

      - type: regex
        part: body
        name: detected_version
        group: 1
        regex:
          - '(?i)Stable.tag:\s?([\w.]+)'

    matchers-condition: or
    matchers:
      - type: dsl
        name: "outdated_version"
        dsl:
          - compare_versions(internal_detected_version, concat("< ", last_version))

      - type: regex
        part: body
        regex:
<<<<<<< HEAD
          - '(?i)Stable.tag:\s?([\w.]+)'
=======
          - '(?i)Stable.tag:\s?([\w.]+)'
# digest: 490a00463044022046396e45a4f1099f99eae8e8a90efb9ac0b465a1a4f86a1b46d1f025880a3e27022050fb3a71060a29a6416a875aed02dc00c7cdfd2a680d8d6f9237401fa288c361:922c64590222798bb761d5b6d8e72950
>>>>>>> fc86efd9
<|MERGE_RESOLUTION|>--- conflicted
+++ resolved
@@ -7,13 +7,13 @@
   reference:
     - https://wordpress.org/plugins/password-protected/
   metadata:
+    max-request: 1
     plugin_namespace: password-protected
     wpscan: https://wpscan.com/plugin/password-protected
   tags: tech,wordpress,wp-plugin,top-200
 
 http:
   - method: GET
-
     path:
       - "{{BaseURL}}/wp-content/plugins/password-protected/readme.txt"
 
@@ -46,9 +46,5 @@
       - type: regex
         part: body
         regex:
-<<<<<<< HEAD
           - '(?i)Stable.tag:\s?([\w.]+)'
-=======
-          - '(?i)Stable.tag:\s?([\w.]+)'
-# digest: 490a00463044022046396e45a4f1099f99eae8e8a90efb9ac0b465a1a4f86a1b46d1f025880a3e27022050fb3a71060a29a6416a875aed02dc00c7cdfd2a680d8d6f9237401fa288c361:922c64590222798bb761d5b6d8e72950
->>>>>>> fc86efd9
+# digest: 490a00463044022046396e45a4f1099f99eae8e8a90efb9ac0b465a1a4f86a1b46d1f025880a3e27022050fb3a71060a29a6416a875aed02dc00c7cdfd2a680d8d6f9237401fa288c361:922c64590222798bb761d5b6d8e72950