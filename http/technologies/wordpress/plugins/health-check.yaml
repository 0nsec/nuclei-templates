--- conflicted
+++ resolved
@@ -7,13 +7,13 @@
   reference:
     - https://wordpress.org/plugins/health-check/
   metadata:
+    max-request: 1
     plugin_namespace: health-check
     wpscan: https://wpscan.com/plugin/health-check
   tags: tech,wordpress,wp-plugin,top-200
 
 http:
   - method: GET
-
     path:
       - "{{BaseURL}}/wp-content/plugins/health-check/readme.txt"
 
@@ -46,9 +46,5 @@
       - type: regex
         part: body
         regex:
-<<<<<<< HEAD
           - '(?i)Stable.tag:\s?([\w.]+)'
-=======
-          - '(?i)Stable.tag:\s?([\w.]+)'
-# digest: 490a0046304402205aa6c26afed4732571b2117566902b02db9f83726df185425c1447c8f0d6be2602202a057bf37b43a790fa5597ee24154d1ff8d010a1a55cb0a885db871900a19572:922c64590222798bb761d5b6d8e72950
->>>>>>> fc86efd9
+# digest: 490a0046304402205aa6c26afed4732571b2117566902b02db9f83726df185425c1447c8f0d6be2602202a057bf37b43a790fa5597ee24154d1ff8d010a1a55cb0a885db871900a19572:922c64590222798bb761d5b6d8e72950