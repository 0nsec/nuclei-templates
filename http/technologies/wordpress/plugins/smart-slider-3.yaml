--- conflicted
+++ resolved
@@ -7,13 +7,13 @@
   reference:
     - https://wordpress.org/plugins/smart-slider-3/
   metadata:
+    max-request: 1
     plugin_namespace: smart-slider-3
     wpscan: https://wpscan.com/plugin/smart-slider-3
   tags: tech,wordpress,wp-plugin,top-100,top-200
 
 http:
   - method: GET
-
     path:
       - "{{BaseURL}}/wp-content/plugins/smart-slider-3/readme.txt"
 
@@ -46,9 +46,5 @@
       - type: regex
         part: body
         regex:
-<<<<<<< HEAD
           - '(?i)Stable.tag:\s?([\w.]+)'
-=======
-          - '(?i)Stable.tag:\s?([\w.]+)'
-# digest: 4b0a00483046022100cf9bf1030bd5aa9a41e809bad4e66e1b87355976d64da3ebef7eb23cf06df2af022100cfb4ec1171159afb1f569b2dde369323e49fa17e8b1d113e143075ebf2001377:922c64590222798bb761d5b6d8e72950
->>>>>>> fc86efd9
+# digest: 4b0a00483046022100cf9bf1030bd5aa9a41e809bad4e66e1b87355976d64da3ebef7eb23cf06df2af022100cfb4ec1171159afb1f569b2dde369323e49fa17e8b1d113e143075ebf2001377:922c64590222798bb761d5b6d8e72950