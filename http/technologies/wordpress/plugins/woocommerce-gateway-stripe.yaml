id: wordpress-woocommerce-gateway-stripe

info:
  name: WooCommerce Stripe Payment Gateway Detection
  author: ricardomaia
  severity: info
  reference:
    - https://wordpress.org/plugins/woocommerce-gateway-stripe/
  metadata:
    plugin_namespace: woocommerce-gateway-stripe
    wpscan: https://wpscan.com/plugin/woocommerce-gateway-stripe
  tags: tech,wordpress,wp-plugin,top-100,top-200

http:
  - method: GET

    path:
      - "{{BaseURL}}/wp-content/plugins/woocommerce-gateway-stripe/readme.txt"

    payloads:
      last_version: helpers/wordpress/plugins/woocommerce-gateway-stripe.txt

    extractors:
      - type: regex
        part: body
        internal: true
        name: internal_detected_version
        group: 1
        regex:
          - '(?i)Stable.tag:\s?([\w.]+)'

      - type: regex
        part: body
        name: detected_version
        group: 1
        regex:
          - '(?i)Stable.tag:\s?([\w.]+)'

    matchers-condition: or
    matchers:
      - type: dsl
        name: "outdated_version"
        dsl:
          - compare_versions(internal_detected_version, concat("< ", last_version))

      - type: regex
        part: body
        regex:
<<<<<<< HEAD
          - '(?i)Stable.tag:\s?([\w.]+)'
=======
          - '(?i)Stable.tag:\s?([\w.]+)'
# digest: 490a0046304402202adf0e4b426ff313ad84330a27180b9332734af8def53fe332a5ecdb2a96cee00220502467ddeef9708b0c17575f55116c80d9c193b10fe28509b25c41cebb519432:922c64590222798bb761d5b6d8e72950
>>>>>>> fc86efd9
<|MERGE_RESOLUTION|>--- conflicted
+++ resolved
@@ -7,13 +7,13 @@
   reference:
     - https://wordpress.org/plugins/woocommerce-gateway-stripe/
   metadata:
+    max-request: 1
     plugin_namespace: woocommerce-gateway-stripe
     wpscan: https://wpscan.com/plugin/woocommerce-gateway-stripe
   tags: tech,wordpress,wp-plugin,top-100,top-200
 
 http:
   - method: GET
-
     path:
       - "{{BaseURL}}/wp-content/plugins/woocommerce-gateway-stripe/readme.txt"
 
@@ -46,9 +46,5 @@
       - type: regex
         part: body
         regex:
-<<<<<<< HEAD
           - '(?i)Stable.tag:\s?([\w.]+)'
-=======
-          - '(?i)Stable.tag:\s?([\w.]+)'
-# digest: 490a0046304402202adf0e4b426ff313ad84330a27180b9332734af8def53fe332a5ecdb2a96cee00220502467ddeef9708b0c17575f55116c80d9c193b10fe28509b25c41cebb519432:922c64590222798bb761d5b6d8e72950
->>>>>>> fc86efd9
+# digest: 490a0046304402202adf0e4b426ff313ad84330a27180b9332734af8def53fe332a5ecdb2a96cee00220502467ddeef9708b0c17575f55116c80d9c193b10fe28509b25c41cebb519432:922c64590222798bb761d5b6d8e72950