id: wordpress-sg-cachepress

info:
  name: Speed Optimizer – The All-In-One WordPress Performance-Boosting Plugin Detection
  author: ricardomaia
  severity: info
  reference:
    - https://wordpress.org/plugins/sg-cachepress/
  metadata:
    plugin_namespace: sg-cachepress
    wpscan: https://wpscan.com/plugin/sg-cachepress
  tags: tech,wordpress,wp-plugin,top-100,top-200

http:
  - method: GET

    path:
      - "{{BaseURL}}/wp-content/plugins/sg-cachepress/readme.txt"

    payloads:
      last_version: helpers/wordpress/plugins/sg-cachepress.txt

    extractors:
      - type: regex
        part: body
        internal: true
        name: internal_detected_version
        group: 1
        regex:
          - '(?i)Stable.tag:\s?([\w.]+)'

      - type: regex
        part: body
        name: detected_version
        group: 1
        regex:
          - '(?i)Stable.tag:\s?([\w.]+)'

    matchers-condition: or
    matchers:
      - type: dsl
        name: "outdated_version"
        dsl:
          - compare_versions(internal_detected_version, concat("< ", last_version))

      - type: regex
        part: body
        regex:
<<<<<<< HEAD
          - '(?i)Stable.tag:\s?([\w.]+)'
=======
          - '(?i)Stable.tag:\s?([\w.]+)'
# digest: 490a0046304402205e26f00a239c0028ef58e4078bcfabf4f7faa61f3ef7d589553fd93334607b08022041448b721dc78afb21cfc26935d21ccbb7db6b9ffb61e33a975fb19452435299:922c64590222798bb761d5b6d8e72950
>>>>>>> fc86efd9
<|MERGE_RESOLUTION|>--- conflicted
+++ resolved
@@ -7,13 +7,13 @@
   reference:
     - https://wordpress.org/plugins/sg-cachepress/
   metadata:
+    max-request: 1
     plugin_namespace: sg-cachepress
     wpscan: https://wpscan.com/plugin/sg-cachepress
   tags: tech,wordpress,wp-plugin,top-100,top-200
 
 http:
   - method: GET
-
     path:
       - "{{BaseURL}}/wp-content/plugins/sg-cachepress/readme.txt"
 
@@ -46,9 +46,5 @@
       - type: regex
         part: body
         regex:
-<<<<<<< HEAD
           - '(?i)Stable.tag:\s?([\w.]+)'
-=======
-          - '(?i)Stable.tag:\s?([\w.]+)'
-# digest: 490a0046304402205e26f00a239c0028ef58e4078bcfabf4f7faa61f3ef7d589553fd93334607b08022041448b721dc78afb21cfc26935d21ccbb7db6b9ffb61e33a975fb19452435299:922c64590222798bb761d5b6d8e72950
->>>>>>> fc86efd9
+# digest: 490a0046304402205e26f00a239c0028ef58e4078bcfabf4f7faa61f3ef7d589553fd93334607b08022041448b721dc78afb21cfc26935d21ccbb7db6b9ffb61e33a975fb19452435299:922c64590222798bb761d5b6d8e72950