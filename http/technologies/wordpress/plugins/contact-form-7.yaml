id: wordpress-contact-form-7

info:
  name: Contact Form 7 Detection
  author: ricardomaia
  severity: info
  reference:
    - https://wordpress.org/plugins/contact-form-7/
  metadata:
    plugin_namespace: contact-form-7
    wpscan: https://wpscan.com/plugin/contact-form-7
  tags: tech,wordpress,wp-plugin,top-100,top-200

http:
  - method: GET

    path:
      - "{{BaseURL}}/wp-content/plugins/contact-form-7/readme.txt"

    payloads:
      last_version: helpers/wordpress/plugins/contact-form-7.txt

    extractors:
      - type: regex
        part: body
        internal: true
        name: internal_detected_version
        group: 1
        regex:
          - '(?i)Stable.tag:\s?([\w.]+)'

      - type: regex
        part: body
        name: detected_version
        group: 1
        regex:
          - '(?i)Stable.tag:\s?([\w.]+)'

    matchers-condition: or
    matchers:
      - type: dsl
        name: "outdated_version"
        dsl:
          - compare_versions(internal_detected_version, concat("< ", last_version))

      - type: regex
        part: body
        regex:
<<<<<<< HEAD
          - '(?i)Stable.tag:\s?([\w.]+)'
=======
          - '(?i)Stable.tag:\s?([\w.]+)'
# digest: 4a0a0047304502204889262a8f7b6f8cd309e8049fc559d75483579d8a0426b821cd141bb6d20366022100b57f1a332a06939fb9dd69d8b1cc5d1bd6218ea949ac7549754e72a62c9dc6b5:922c64590222798bb761d5b6d8e72950
>>>>>>> fc86efd9
<|MERGE_RESOLUTION|>--- conflicted
+++ resolved
@@ -7,13 +7,13 @@
   reference:
     - https://wordpress.org/plugins/contact-form-7/
   metadata:
+    max-request: 1
     plugin_namespace: contact-form-7
     wpscan: https://wpscan.com/plugin/contact-form-7
   tags: tech,wordpress,wp-plugin,top-100,top-200
 
 http:
   - method: GET
-
     path:
       - "{{BaseURL}}/wp-content/plugins/contact-form-7/readme.txt"
 
@@ -46,9 +46,5 @@
       - type: regex
         part: body
         regex:
-<<<<<<< HEAD
           - '(?i)Stable.tag:\s?([\w.]+)'
-=======
-          - '(?i)Stable.tag:\s?([\w.]+)'
-# digest: 4a0a0047304502204889262a8f7b6f8cd309e8049fc559d75483579d8a0426b821cd141bb6d20366022100b57f1a332a06939fb9dd69d8b1cc5d1bd6218ea949ac7549754e72a62c9dc6b5:922c64590222798bb761d5b6d8e72950
->>>>>>> fc86efd9
+# digest: 4a0a0047304502204889262a8f7b6f8cd309e8049fc559d75483579d8a0426b821cd141bb6d20366022100b57f1a332a06939fb9dd69d8b1cc5d1bd6218ea949ac7549754e72a62c9dc6b5:922c64590222798bb761d5b6d8e72950