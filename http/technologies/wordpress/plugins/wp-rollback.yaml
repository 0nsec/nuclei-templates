id: wordpress-wp-rollback

info:
  name: WP Rollback Detection
  author: ricardomaia
  severity: info
  reference:
    - https://wordpress.org/plugins/wp-rollback/
  metadata:
    plugin_namespace: wp-rollback
    wpscan: https://wpscan.com/plugin/wp-rollback
  tags: tech,wordpress,wp-plugin,top-200

http:
  - method: GET

    path:
      - "{{BaseURL}}/wp-content/plugins/wp-rollback/readme.txt"

    payloads:
      last_version: helpers/wordpress/plugins/wp-rollback.txt

    extractors:
      - type: regex
        part: body
        internal: true
        name: internal_detected_version
        group: 1
        regex:
          - '(?i)Stable.tag:\s?([\w.]+)'

      - type: regex
        part: body
        name: detected_version
        group: 1
        regex:
          - '(?i)Stable.tag:\s?([\w.]+)'

    matchers-condition: or
    matchers:
      - type: dsl
        name: "outdated_version"
        dsl:
          - compare_versions(internal_detected_version, concat("< ", last_version))

      - type: regex
        part: body
        regex:
<<<<<<< HEAD
          - '(?i)Stable.tag:\s?([\w.]+)'
=======
          - '(?i)Stable.tag:\s?([\w.]+)'
# digest: 4a0a004730450220265d91b6b482bc5d2bda91b1f9267a2e2e1532d9a8690a59fff9adcb23ae55a0022100dbefb627abeb4e4f7b8417979566d4996697615fa9d25603feb3820badb7a148:922c64590222798bb761d5b6d8e72950
>>>>>>> fc86efd9
<|MERGE_RESOLUTION|>--- conflicted
+++ resolved
@@ -7,13 +7,13 @@
   reference:
     - https://wordpress.org/plugins/wp-rollback/
   metadata:
+    max-request: 1
     plugin_namespace: wp-rollback
     wpscan: https://wpscan.com/plugin/wp-rollback
   tags: tech,wordpress,wp-plugin,top-200
 
 http:
   - method: GET
-
     path:
       - "{{BaseURL}}/wp-content/plugins/wp-rollback/readme.txt"
 
@@ -46,9 +46,5 @@
       - type: regex
         part: body
         regex:
-<<<<<<< HEAD
           - '(?i)Stable.tag:\s?([\w.]+)'
-=======
-          - '(?i)Stable.tag:\s?([\w.]+)'
-# digest: 4a0a004730450220265d91b6b482bc5d2bda91b1f9267a2e2e1532d9a8690a59fff9adcb23ae55a0022100dbefb627abeb4e4f7b8417979566d4996697615fa9d25603feb3820badb7a148:922c64590222798bb761d5b6d8e72950
->>>>>>> fc86efd9
+# digest: 4a0a004730450220265d91b6b482bc5d2bda91b1f9267a2e2e1532d9a8690a59fff9adcb23ae55a0022100dbefb627abeb4e4f7b8417979566d4996697615fa9d25603feb3820badb7a148:922c64590222798bb761d5b6d8e72950