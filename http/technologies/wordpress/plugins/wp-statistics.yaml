id: wordpress-wp-statistics

info:
  name: WP Statistics Detection
  author: ricardomaia
  severity: info
  reference:
    - https://wordpress.org/plugins/wp-statistics/
  metadata:
    plugin_namespace: wp-statistics
    wpscan: https://wpscan.com/plugin/wp-statistics
  tags: tech,wordpress,wp-plugin,top-200

http:
  - method: GET

    path:
      - "{{BaseURL}}/wp-content/plugins/wp-statistics/readme.txt"

    payloads:
      last_version: helpers/wordpress/plugins/wp-statistics.txt

    extractors:
      - type: regex
        part: body
        internal: true
        name: internal_detected_version
        group: 1
        regex:
          - '(?i)Stable.tag:\s?([\w.]+)'

      - type: regex
        part: body
        name: detected_version
        group: 1
        regex:
          - '(?i)Stable.tag:\s?([\w.]+)'

    matchers-condition: or
    matchers:
      - type: dsl
        name: "outdated_version"
        dsl:
          - compare_versions(internal_detected_version, concat("< ", last_version))

      - type: regex
        part: body
        regex:
<<<<<<< HEAD
          - '(?i)Stable.tag:\s?([\w.]+)'
=======
          - '(?i)Stable.tag:\s?([\w.]+)'
# digest: 4a0a004730450221008a097a022663ac05418b350b5d0b5476f44a6ee72e7604a9291f700e13ec132a0220655703adbf784570213053b9768000d234943287a8cbcda16519e4fde4e4aa25:922c64590222798bb761d5b6d8e72950
>>>>>>> fc86efd9
<|MERGE_RESOLUTION|>--- conflicted
+++ resolved
@@ -7,13 +7,13 @@
   reference:
     - https://wordpress.org/plugins/wp-statistics/
   metadata:
+    max-request: 1
     plugin_namespace: wp-statistics
     wpscan: https://wpscan.com/plugin/wp-statistics
   tags: tech,wordpress,wp-plugin,top-200
 
 http:
   - method: GET
-
     path:
       - "{{BaseURL}}/wp-content/plugins/wp-statistics/readme.txt"
 
@@ -46,9 +46,5 @@
       - type: regex
         part: body
         regex:
-<<<<<<< HEAD
           - '(?i)Stable.tag:\s?([\w.]+)'
-=======
-          - '(?i)Stable.tag:\s?([\w.]+)'
-# digest: 4a0a004730450221008a097a022663ac05418b350b5d0b5476f44a6ee72e7604a9291f700e13ec132a0220655703adbf784570213053b9768000d234943287a8cbcda16519e4fde4e4aa25:922c64590222798bb761d5b6d8e72950
->>>>>>> fc86efd9
+# digest: 4a0a004730450221008a097a022663ac05418b350b5d0b5476f44a6ee72e7604a9291f700e13ec132a0220655703adbf784570213053b9768000d234943287a8cbcda16519e4fde4e4aa25:922c64590222798bb761d5b6d8e72950