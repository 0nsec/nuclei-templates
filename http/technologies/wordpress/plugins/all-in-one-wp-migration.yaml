--- conflicted
+++ resolved
@@ -7,13 +7,13 @@
   reference:
     - https://wordpress.org/plugins/all-in-one-wp-migration/
   metadata:
+    max-request: 1
     plugin_namespace: all-in-one-wp-migration
     wpscan: https://wpscan.com/plugin/all-in-one-wp-migration
   tags: tech,wordpress,wp-plugin,top-100,top-200
 
 http:
   - method: GET
-
     path:
       - "{{BaseURL}}/wp-content/plugins/all-in-one-wp-migration/readme.txt"
 
@@ -46,9 +46,5 @@
       - type: regex
         part: body
         regex:
-<<<<<<< HEAD
           - '(?i)Stable.tag:\s?([\w.]+)'
-=======
-          - '(?i)Stable.tag:\s?([\w.]+)'
-# digest: 490a004630440220195cc52fd4d8c15eb327fa02969775af29f55115b06d5ce1470d2cea8b9786d502204885dca823af93ba16194ed87883eaf7e9e5f8e7e2759119366c20985b848f3f:922c64590222798bb761d5b6d8e72950
->>>>>>> fc86efd9
+# digest: 490a004630440220195cc52fd4d8c15eb327fa02969775af29f55115b06d5ce1470d2cea8b9786d502204885dca823af93ba16194ed87883eaf7e9e5f8e7e2759119366c20985b848f3f:922c64590222798bb761d5b6d8e72950