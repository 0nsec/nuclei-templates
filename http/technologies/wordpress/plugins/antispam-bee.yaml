id: wordpress-antispam-bee

info:
  name: Antispam Bee Detection
  author: ricardomaia
  severity: info
  reference:
    - https://wordpress.org/plugins/antispam-bee/
  metadata:
    plugin_namespace: antispam-bee
    wpscan: https://wpscan.com/plugin/antispam-bee
  tags: tech,wordpress,wp-plugin,top-100,top-200

http:
  - method: GET

    path:
      - "{{BaseURL}}/wp-content/plugins/antispam-bee/readme.txt"

    payloads:
      last_version: helpers/wordpress/plugins/antispam-bee.txt

    extractors:
      - type: regex
        part: body
        internal: true
        name: internal_detected_version
        group: 1
        regex:
          - '(?i)Stable.tag:\s?([\w.]+)'

      - type: regex
        part: body
        name: detected_version
        group: 1
        regex:
          - '(?i)Stable.tag:\s?([\w.]+)'

    matchers-condition: or
    matchers:
      - type: dsl
        name: "outdated_version"
        dsl:
          - compare_versions(internal_detected_version, concat("< ", last_version))

      - type: regex
        part: body
        regex:
<<<<<<< HEAD
          - '(?i)Stable.tag:\s?([\w.]+)'
=======
          - '(?i)Stable.tag:\s?([\w.]+)'
# digest: 4a0a00473045022100f86a84f8a23c830921f6c37c58ea80e8ab05e1503361a086c52122177d48dfd702200d02dd72935225975900e19754bb3b43daa5806db528bc4503b8b3729137ccd1:922c64590222798bb761d5b6d8e72950
>>>>>>> fc86efd9
<|MERGE_RESOLUTION|>--- conflicted
+++ resolved
@@ -7,13 +7,13 @@
   reference:
     - https://wordpress.org/plugins/antispam-bee/
   metadata:
+    max-request: 1
     plugin_namespace: antispam-bee
     wpscan: https://wpscan.com/plugin/antispam-bee
   tags: tech,wordpress,wp-plugin,top-100,top-200
 
 http:
   - method: GET
-
     path:
       - "{{BaseURL}}/wp-content/plugins/antispam-bee/readme.txt"
 
@@ -46,9 +46,5 @@
       - type: regex
         part: body
         regex:
-<<<<<<< HEAD
           - '(?i)Stable.tag:\s?([\w.]+)'
-=======
-          - '(?i)Stable.tag:\s?([\w.]+)'
-# digest: 4a0a00473045022100f86a84f8a23c830921f6c37c58ea80e8ab05e1503361a086c52122177d48dfd702200d02dd72935225975900e19754bb3b43daa5806db528bc4503b8b3729137ccd1:922c64590222798bb761d5b6d8e72950
->>>>>>> fc86efd9
+# digest: 4a0a00473045022100f86a84f8a23c830921f6c37c58ea80e8ab05e1503361a086c52122177d48dfd702200d02dd72935225975900e19754bb3b43daa5806db528bc4503b8b3729137ccd1:922c64590222798bb761d5b6d8e72950