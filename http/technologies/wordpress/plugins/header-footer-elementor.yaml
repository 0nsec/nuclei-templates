id: wordpress-header-footer-elementor

info:
  name: Elementor Header & Footer Builder Detection
  author: ricardomaia
  severity: info
  reference:
    - https://wordpress.org/plugins/header-footer-elementor/
  metadata:
    plugin_namespace: header-footer-elementor
    wpscan: https://wpscan.com/plugin/header-footer-elementor
  tags: tech,wordpress,wp-plugin,top-100,top-200

http:
  - method: GET

    path:
      - "{{BaseURL}}/wp-content/plugins/header-footer-elementor/readme.txt"

    payloads:
      last_version: helpers/wordpress/plugins/header-footer-elementor.txt

    extractors:
      - type: regex
        part: body
        internal: true
        name: internal_detected_version
        group: 1
        regex:
          - '(?i)Stable.tag:\s?([\w.]+)'

      - type: regex
        part: body
        name: detected_version
        group: 1
        regex:
          - '(?i)Stable.tag:\s?([\w.]+)'

    matchers-condition: or
    matchers:
      - type: dsl
        name: "outdated_version"
        dsl:
          - compare_versions(internal_detected_version, concat("< ", last_version))

      - type: regex
        part: body
        regex:
<<<<<<< HEAD
          - '(?i)Stable.tag:\s?([\w.]+)'
=======
          - '(?i)Stable.tag:\s?([\w.]+)'
# digest: 4b0a00483046022100c5687b2f1618cd181a499815179f0e3be30022dd63e4776455d0980f6ab311300221009a5f891e05ce8e2ca6093fbd50842444dd8af84a995f2656cb3986507b1e4ead:922c64590222798bb761d5b6d8e72950
>>>>>>> fc86efd9
<|MERGE_RESOLUTION|>--- conflicted
+++ resolved
@@ -7,13 +7,13 @@
   reference:
     - https://wordpress.org/plugins/header-footer-elementor/
   metadata:
+    max-request: 1
     plugin_namespace: header-footer-elementor
     wpscan: https://wpscan.com/plugin/header-footer-elementor
   tags: tech,wordpress,wp-plugin,top-100,top-200
 
 http:
   - method: GET
-
     path:
       - "{{BaseURL}}/wp-content/plugins/header-footer-elementor/readme.txt"
 
@@ -46,9 +46,5 @@
       - type: regex
         part: body
         regex:
-<<<<<<< HEAD
           - '(?i)Stable.tag:\s?([\w.]+)'
-=======
-          - '(?i)Stable.tag:\s?([\w.]+)'
-# digest: 4b0a00483046022100c5687b2f1618cd181a499815179f0e3be30022dd63e4776455d0980f6ab311300221009a5f891e05ce8e2ca6093fbd50842444dd8af84a995f2656cb3986507b1e4ead:922c64590222798bb761d5b6d8e72950
->>>>>>> fc86efd9
+# digest: 4b0a00483046022100c5687b2f1618cd181a499815179f0e3be30022dd63e4776455d0980f6ab311300221009a5f891e05ce8e2ca6093fbd50842444dd8af84a995f2656cb3986507b1e4ead:922c64590222798bb761d5b6d8e72950