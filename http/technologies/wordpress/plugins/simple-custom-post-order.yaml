id: wordpress-simple-custom-post-order

info:
  name: Simple Custom Post Order Detection
  author: ricardomaia
  severity: info
  reference:
    - https://wordpress.org/plugins/simple-custom-post-order/
  metadata:
    plugin_namespace: simple-custom-post-order
    wpscan: https://wpscan.com/plugin/simple-custom-post-order
  tags: tech,wordpress,wp-plugin,top-200

http:
  - method: GET

    path:
      - "{{BaseURL}}/wp-content/plugins/simple-custom-post-order/readme.txt"

    payloads:
      last_version: helpers/wordpress/plugins/simple-custom-post-order.txt

    extractors:
      - type: regex
        part: body
        internal: true
        name: internal_detected_version
        group: 1
        regex:
          - '(?i)Stable.tag:\s?([\w.]+)'

      - type: regex
        part: body
        name: detected_version
        group: 1
        regex:
          - '(?i)Stable.tag:\s?([\w.]+)'

    matchers-condition: or
    matchers:
      - type: dsl
        name: "outdated_version"
        dsl:
          - compare_versions(internal_detected_version, concat("< ", last_version))

      - type: regex
        part: body
        regex:
<<<<<<< HEAD
          - '(?i)Stable.tag:\s?([\w.]+)'
=======
          - '(?i)Stable.tag:\s?([\w.]+)'
# digest: 4b0a00483046022100bb8f2a84a7ec324a1a325e5680717a5d4d5f453686d80604cd09cdb7f93d6be2022100eb02aab675bbe89dfc535551d339314238dff174b36a3df758359dc6e7d0a285:922c64590222798bb761d5b6d8e72950
>>>>>>> fc86efd9
<|MERGE_RESOLUTION|>--- conflicted
+++ resolved
@@ -7,13 +7,13 @@
   reference:
     - https://wordpress.org/plugins/simple-custom-post-order/
   metadata:
+    max-request: 1
     plugin_namespace: simple-custom-post-order
     wpscan: https://wpscan.com/plugin/simple-custom-post-order
   tags: tech,wordpress,wp-plugin,top-200
 
 http:
   - method: GET
-
     path:
       - "{{BaseURL}}/wp-content/plugins/simple-custom-post-order/readme.txt"
 
@@ -46,9 +46,5 @@
       - type: regex
         part: body
         regex:
-<<<<<<< HEAD
           - '(?i)Stable.tag:\s?([\w.]+)'
-=======
-          - '(?i)Stable.tag:\s?([\w.]+)'
-# digest: 4b0a00483046022100bb8f2a84a7ec324a1a325e5680717a5d4d5f453686d80604cd09cdb7f93d6be2022100eb02aab675bbe89dfc535551d339314238dff174b36a3df758359dc6e7d0a285:922c64590222798bb761d5b6d8e72950
->>>>>>> fc86efd9
+# digest: 4b0a00483046022100bb8f2a84a7ec324a1a325e5680717a5d4d5f453686d80604cd09cdb7f93d6be2022100eb02aab675bbe89dfc535551d339314238dff174b36a3df758359dc6e7d0a285:922c64590222798bb761d5b6d8e72950