id: wordpress-fluentform

info:
  name: Contact Form Plugin – Fastest Contact Form Builder Plugin for WordPress by Fluent Forms Detection
  author: ricardomaia
  severity: info
  reference:
    - https://wordpress.org/plugins/fluentform/
  metadata:
    plugin_namespace: fluentform
    wpscan: https://wpscan.com/plugin/fluentform
  tags: tech,wordpress,wp-plugin,top-200

http:
  - method: GET

    path:
      - "{{BaseURL}}/wp-content/plugins/fluentform/readme.txt"

    payloads:
      last_version: helpers/wordpress/plugins/fluentform.txt

    extractors:
      - type: regex
        part: body
        internal: true
        name: internal_detected_version
        group: 1
        regex:
          - '(?i)Stable.tag:\s?([\w.]+)'

      - type: regex
        part: body
        name: detected_version
        group: 1
        regex:
          - '(?i)Stable.tag:\s?([\w.]+)'

    matchers-condition: or
    matchers:
      - type: dsl
        name: "outdated_version"
        dsl:
          - compare_versions(internal_detected_version, concat("< ", last_version))

      - type: regex
        part: body
        regex:
<<<<<<< HEAD
          - '(?i)Stable.tag:\s?([\w.]+)'
=======
          - '(?i)Stable.tag:\s?([\w.]+)'
# digest: 4a0a0047304502202a76a92319a3ce9aa73edb8795a2e19a10202679f18b33542d94e7ecb2fa1dc5022100b7b75140d91d1a25b632393a4b030c5b29699a1e570de5b6657ab04f59211d9c:922c64590222798bb761d5b6d8e72950
>>>>>>> fc86efd9
<|MERGE_RESOLUTION|>--- conflicted
+++ resolved
@@ -7,13 +7,13 @@
   reference:
     - https://wordpress.org/plugins/fluentform/
   metadata:
+    max-request: 1
     plugin_namespace: fluentform
     wpscan: https://wpscan.com/plugin/fluentform
   tags: tech,wordpress,wp-plugin,top-200
 
 http:
   - method: GET
-
     path:
       - "{{BaseURL}}/wp-content/plugins/fluentform/readme.txt"
 
@@ -46,9 +46,5 @@
       - type: regex
         part: body
         regex:
-<<<<<<< HEAD
           - '(?i)Stable.tag:\s?([\w.]+)'
-=======
-          - '(?i)Stable.tag:\s?([\w.]+)'
-# digest: 4a0a0047304502202a76a92319a3ce9aa73edb8795a2e19a10202679f18b33542d94e7ecb2fa1dc5022100b7b75140d91d1a25b632393a4b030c5b29699a1e570de5b6657ab04f59211d9c:922c64590222798bb761d5b6d8e72950
->>>>>>> fc86efd9
+# digest: 4a0a0047304502202a76a92319a3ce9aa73edb8795a2e19a10202679f18b33542d94e7ecb2fa1dc5022100b7b75140d91d1a25b632393a4b030c5b29699a1e570de5b6657ab04f59211d9c:922c64590222798bb761d5b6d8e72950