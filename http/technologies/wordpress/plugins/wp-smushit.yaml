id: wordpress-wp-smushit

info:
  name: Smush – Optimize, Compress and Lazy Load Images Detection
  author: ricardomaia
  severity: info
  reference:
    - https://wordpress.org/plugins/wp-smushit/
  metadata:
    plugin_namespace: wp-smushit
    wpscan: https://wpscan.com/plugin/wp-smushit
  tags: tech,wordpress,wp-plugin,top-100,top-200

http:
  - method: GET

    path:
      - "{{BaseURL}}/wp-content/plugins/wp-smushit/readme.txt"

    payloads:
      last_version: helpers/wordpress/plugins/wp-smushit.txt

    extractors:
      - type: regex
        part: body
        internal: true
        name: internal_detected_version
        group: 1
        regex:
          - '(?i)Stable.tag:\s?([\w.]+)'

      - type: regex
        part: body
        name: detected_version
        group: 1
        regex:
          - '(?i)Stable.tag:\s?([\w.]+)'

    matchers-condition: or
    matchers:
      - type: dsl
        name: "outdated_version"
        dsl:
          - compare_versions(internal_detected_version, concat("< ", last_version))

      - type: regex
        part: body
        regex:
<<<<<<< HEAD
          - '(?i)Stable.tag:\s?([\w.]+)'
=======
          - '(?i)Stable.tag:\s?([\w.]+)'
# digest: 4a0a00473045022100ebd81ca1e9c10890c64d9b330c8dd430b2ad7d1697c66040ab4eeb29971c879202201aff4f3a387036cd9d191eff8356f77db128323d439495e0d4837e89ae099c2e:922c64590222798bb761d5b6d8e72950
>>>>>>> fc86efd9
<|MERGE_RESOLUTION|>--- conflicted
+++ resolved
@@ -7,13 +7,13 @@
   reference:
     - https://wordpress.org/plugins/wp-smushit/
   metadata:
+    max-request: 1
     plugin_namespace: wp-smushit
     wpscan: https://wpscan.com/plugin/wp-smushit
   tags: tech,wordpress,wp-plugin,top-100,top-200
 
 http:
   - method: GET
-
     path:
       - "{{BaseURL}}/wp-content/plugins/wp-smushit/readme.txt"
 
@@ -46,9 +46,5 @@
       - type: regex
         part: body
         regex:
-<<<<<<< HEAD
           - '(?i)Stable.tag:\s?([\w.]+)'
-=======
-          - '(?i)Stable.tag:\s?([\w.]+)'
-# digest: 4a0a00473045022100ebd81ca1e9c10890c64d9b330c8dd430b2ad7d1697c66040ab4eeb29971c879202201aff4f3a387036cd9d191eff8356f77db128323d439495e0d4837e89ae099c2e:922c64590222798bb761d5b6d8e72950
->>>>>>> fc86efd9
+# digest: 4a0a00473045022100ebd81ca1e9c10890c64d9b330c8dd430b2ad7d1697c66040ab4eeb29971c879202201aff4f3a387036cd9d191eff8356f77db128323d439495e0d4837e89ae099c2e:922c64590222798bb761d5b6d8e72950