id: wordpress-duplicator

info:
  name: Duplicator – WordPress Migration & Backup Plugin Detection
  author: ricardomaia
  severity: info
  reference:
    - https://wordpress.org/plugins/duplicator/
  metadata:
    plugin_namespace: duplicator
    wpscan: https://wpscan.com/plugin/duplicator
  tags: tech,wordpress,wp-plugin,top-100,top-200

http:
  - method: GET

    path:
      - "{{BaseURL}}/wp-content/plugins/duplicator/readme.txt"

    payloads:
      last_version: helpers/wordpress/plugins/duplicator.txt

    extractors:
      - type: regex
        part: body
        internal: true
        name: internal_detected_version
        group: 1
        regex:
          - '(?i)Stable.tag:\s?([\w.]+)'

      - type: regex
        part: body
        name: detected_version
        group: 1
        regex:
          - '(?i)Stable.tag:\s?([\w.]+)'

    matchers-condition: or
    matchers:
      - type: dsl
        name: "outdated_version"
        dsl:
          - compare_versions(internal_detected_version, concat("< ", last_version))

      - type: regex
        part: body
        regex:
<<<<<<< HEAD
          - '(?i)Stable.tag:\s?([\w.]+)'
=======
          - '(?i)Stable.tag:\s?([\w.]+)'
# digest: 4b0a00483046022100c395ea5c3ad832062cac975ee96939596adf8c693fb01bb737b34306ebbe07e2022100ab7d4aaa6babb48f65b22fcc016c82f1f60e354b854ca5c2b976a7d4f64c5e2a:922c64590222798bb761d5b6d8e72950
>>>>>>> fc86efd9
<|MERGE_RESOLUTION|>--- conflicted
+++ resolved
@@ -7,13 +7,13 @@
   reference:
     - https://wordpress.org/plugins/duplicator/
   metadata:
+    max-request: 1
     plugin_namespace: duplicator
     wpscan: https://wpscan.com/plugin/duplicator
   tags: tech,wordpress,wp-plugin,top-100,top-200
 
 http:
   - method: GET
-
     path:
       - "{{BaseURL}}/wp-content/plugins/duplicator/readme.txt"
 
@@ -46,9 +46,5 @@
       - type: regex
         part: body
         regex:
-<<<<<<< HEAD
           - '(?i)Stable.tag:\s?([\w.]+)'
-=======
-          - '(?i)Stable.tag:\s?([\w.]+)'
-# digest: 4b0a00483046022100c395ea5c3ad832062cac975ee96939596adf8c693fb01bb737b34306ebbe07e2022100ab7d4aaa6babb48f65b22fcc016c82f1f60e354b854ca5c2b976a7d4f64c5e2a:922c64590222798bb761d5b6d8e72950
->>>>>>> fc86efd9
+# digest: 4b0a00483046022100c395ea5c3ad832062cac975ee96939596adf8c693fb01bb737b34306ebbe07e2022100ab7d4aaa6babb48f65b22fcc016c82f1f60e354b854ca5c2b976a7d4f64c5e2a:922c64590222798bb761d5b6d8e72950