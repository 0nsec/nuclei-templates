--- conflicted
+++ resolved
@@ -7,13 +7,13 @@
   reference:
     - https://wordpress.org/plugins/complianz-gdpr/
   metadata:
+    max-request: 1
     plugin_namespace: complianz-gdpr
     wpscan: https://wpscan.com/plugin/complianz-gdpr
   tags: tech,wordpress,wp-plugin,top-100,top-200
 
 http:
   - method: GET
-
     path:
       - "{{BaseURL}}/wp-content/plugins/complianz-gdpr/readme.txt"
 
@@ -46,9 +46,5 @@
       - type: regex
         part: body
         regex:
-<<<<<<< HEAD
           - '(?i)Stable.tag:\s?([\w.]+)'
-=======
-          - '(?i)Stable.tag:\s?([\w.]+)'
-# digest: 490a004630440220394840062138742590118226e85ca80829a363fce101b7e647e58e3ae9bce64c022012674845602883de53f6cd07f67064816c9b0dbfb6e2c8c9535e4b809d8d0c60:922c64590222798bb761d5b6d8e72950
->>>>>>> fc86efd9
+# digest: 490a004630440220394840062138742590118226e85ca80829a363fce101b7e647e58e3ae9bce64c022012674845602883de53f6cd07f67064816c9b0dbfb6e2c8c9535e4b809d8d0c60:922c64590222798bb761d5b6d8e72950