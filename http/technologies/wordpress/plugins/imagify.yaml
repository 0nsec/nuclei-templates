--- conflicted
+++ resolved
@@ -7,13 +7,13 @@
   reference:
     - https://wordpress.org/plugins/imagify/
   metadata:
+    max-request: 1
     plugin_namespace: imagify
     wpscan: https://wpscan.com/plugin/imagify
   tags: tech,wordpress,wp-plugin,top-100,top-200
 
 http:
   - method: GET
-
     path:
       - "{{BaseURL}}/wp-content/plugins/imagify/readme.txt"
 
@@ -46,9 +46,5 @@
       - type: regex
         part: body
         regex:
-<<<<<<< HEAD
           - '(?i)Stable.tag:\s?([\w.]+)'
-=======
-          - '(?i)Stable.tag:\s?([\w.]+)'
-# digest: 4b0a00483046022100cd47ab553370c260575256a2de00626359a02c1ffe7460179d968c74d19743e20221009837ed1bc471a784f621242d51cb22ae57db5fda22e984862443a61e8b9db0fa:922c64590222798bb761d5b6d8e72950
->>>>>>> fc86efd9
+# digest: 4b0a00483046022100cd47ab553370c260575256a2de00626359a02c1ffe7460179d968c74d19743e20221009837ed1bc471a784f621242d51cb22ae57db5fda22e984862443a61e8b9db0fa:922c64590222798bb761d5b6d8e72950