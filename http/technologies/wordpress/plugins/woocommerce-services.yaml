id: wordpress-woocommerce-services

info:
  name: WooCommerce Shipping & Tax Detection
  author: ricardomaia
  severity: info
  reference:
    - https://wordpress.org/plugins/woocommerce-services/
  metadata:
    plugin_namespace: woocommerce-services
    wpscan: https://wpscan.com/plugin/woocommerce-services
  tags: tech,wordpress,wp-plugin,top-100,top-200

http:
  - method: GET

    path:
      - "{{BaseURL}}/wp-content/plugins/woocommerce-services/readme.txt"

    payloads:
      last_version: helpers/wordpress/plugins/woocommerce-services.txt

    extractors:
      - type: regex
        part: body
        internal: true
        name: internal_detected_version
        group: 1
        regex:
          - '(?i)Stable.tag:\s?([\w.]+)'

      - type: regex
        part: body
        name: detected_version
        group: 1
        regex:
          - '(?i)Stable.tag:\s?([\w.]+)'

    matchers-condition: or
    matchers:
      - type: dsl
        name: "outdated_version"
        dsl:
          - compare_versions(internal_detected_version, concat("< ", last_version))

      - type: regex
        part: body
        regex:
<<<<<<< HEAD
          - '(?i)Stable.tag:\s?([\w.]+)'
=======
          - '(?i)Stable.tag:\s?([\w.]+)'
# digest: 4a0a00473045022100a2c492aaffd2675a4f92c27877e9ef666a7a13945c2d7d4e156827ce80876a610220423315cd2a9cb1411c1faf6f06d32b759f6895e1d0911b40e16b0958f8fb0af7:922c64590222798bb761d5b6d8e72950
>>>>>>> fc86efd9
<|MERGE_RESOLUTION|>--- conflicted
+++ resolved
@@ -7,13 +7,13 @@
   reference:
     - https://wordpress.org/plugins/woocommerce-services/
   metadata:
+    max-request: 1
     plugin_namespace: woocommerce-services
     wpscan: https://wpscan.com/plugin/woocommerce-services
   tags: tech,wordpress,wp-plugin,top-100,top-200
 
 http:
   - method: GET
-
     path:
       - "{{BaseURL}}/wp-content/plugins/woocommerce-services/readme.txt"
 
@@ -46,9 +46,5 @@
       - type: regex
         part: body
         regex:
-<<<<<<< HEAD
           - '(?i)Stable.tag:\s?([\w.]+)'
-=======
-          - '(?i)Stable.tag:\s?([\w.]+)'
-# digest: 4a0a00473045022100a2c492aaffd2675a4f92c27877e9ef666a7a13945c2d7d4e156827ce80876a610220423315cd2a9cb1411c1faf6f06d32b759f6895e1d0911b40e16b0958f8fb0af7:922c64590222798bb761d5b6d8e72950
->>>>>>> fc86efd9
+# digest: 4a0a00473045022100a2c492aaffd2675a4f92c27877e9ef666a7a13945c2d7d4e156827ce80876a610220423315cd2a9cb1411c1faf6f06d32b759f6895e1d0911b40e16b0958f8fb0af7:922c64590222798bb761d5b6d8e72950