id: wordpress-wp-super-cache

info:
  name: WP Super Cache Detection
  author: ricardomaia
  severity: info
  reference:
    - https://wordpress.org/plugins/wp-super-cache/
  metadata:
    plugin_namespace: wp-super-cache
    wpscan: https://wpscan.com/plugin/wp-super-cache
  tags: tech,wordpress,wp-plugin,top-100,top-200

http:
  - method: GET

    path:
      - "{{BaseURL}}/wp-content/plugins/wp-super-cache/readme.txt"

    payloads:
      last_version: helpers/wordpress/plugins/wp-super-cache.txt

    extractors:
      - type: regex
        part: body
        internal: true
        name: internal_detected_version
        group: 1
        regex:
          - '(?i)Stable.tag:\s?([\w.]+)'

      - type: regex
        part: body
        name: detected_version
        group: 1
        regex:
          - '(?i)Stable.tag:\s?([\w.]+)'

    matchers-condition: or
    matchers:
      - type: dsl
        name: "outdated_version"
        dsl:
          - compare_versions(internal_detected_version, concat("< ", last_version))

      - type: regex
        part: body
        regex:
<<<<<<< HEAD
          - '(?i)Stable.tag:\s?([\w.]+)'
=======
          - '(?i)Stable.tag:\s?([\w.]+)'
# digest: 490a0046304402206274179c7b0f980cad594da3b76784ecff9ea020e7a27a0a80a17e332bc22031022021ccd83e2f94f94ed6f0e0e93016e45ea7c5b631a220ad1fdd12c0329e0a2435:922c64590222798bb761d5b6d8e72950
>>>>>>> fc86efd9
<|MERGE_RESOLUTION|>--- conflicted
+++ resolved
@@ -7,13 +7,13 @@
   reference:
     - https://wordpress.org/plugins/wp-super-cache/
   metadata:
+    max-request: 1
     plugin_namespace: wp-super-cache
     wpscan: https://wpscan.com/plugin/wp-super-cache
   tags: tech,wordpress,wp-plugin,top-100,top-200
 
 http:
   - method: GET
-
     path:
       - "{{BaseURL}}/wp-content/plugins/wp-super-cache/readme.txt"
 
@@ -46,9 +46,5 @@
       - type: regex
         part: body
         regex:
-<<<<<<< HEAD
           - '(?i)Stable.tag:\s?([\w.]+)'
-=======
-          - '(?i)Stable.tag:\s?([\w.]+)'
-# digest: 490a0046304402206274179c7b0f980cad594da3b76784ecff9ea020e7a27a0a80a17e332bc22031022021ccd83e2f94f94ed6f0e0e93016e45ea7c5b631a220ad1fdd12c0329e0a2435:922c64590222798bb761d5b6d8e72950
->>>>>>> fc86efd9
+# digest: 490a0046304402206274179c7b0f980cad594da3b76784ecff9ea020e7a27a0a80a17e332bc22031022021ccd83e2f94f94ed6f0e0e93016e45ea7c5b631a220ad1fdd12c0329e0a2435:922c64590222798bb761d5b6d8e72950