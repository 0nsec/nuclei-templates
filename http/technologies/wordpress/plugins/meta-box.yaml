id: wordpress-meta-box

info:
  name: Meta Box – WordPress Custom Fields Framework Detection
  author: ricardomaia
  severity: info
  reference:
    - https://wordpress.org/plugins/meta-box/
  metadata:
    plugin_namespace: meta-box
    wpscan: https://wpscan.com/plugin/meta-box
  tags: tech,wordpress,wp-plugin,top-100,top-200

http:
  - method: GET

    path:
      - "{{BaseURL}}/wp-content/plugins/meta-box/readme.txt"

    payloads:
      last_version: helpers/wordpress/plugins/meta-box.txt

    extractors:
      - type: regex
        part: body
        internal: true
        name: internal_detected_version
        group: 1
        regex:
          - '(?i)Stable.tag:\s?([\w.]+)'

      - type: regex
        part: body
        name: detected_version
        group: 1
        regex:
          - '(?i)Stable.tag:\s?([\w.]+)'

    matchers-condition: or
    matchers:
      - type: dsl
        name: "outdated_version"
        dsl:
          - compare_versions(internal_detected_version, concat("< ", last_version))

      - type: regex
        part: body
        regex:
<<<<<<< HEAD
          - '(?i)Stable.tag:\s?([\w.]+)'
=======
          - '(?i)Stable.tag:\s?([\w.]+)'
# digest: 4a0a0047304502206eddeb9d081806a22bccb645880d4ee4b7f4ba26597dd5930e13cda4a6955e0c022100cb77c5f7d6db5a5095e5da92a8b8b71ecd2cefede3d15303d5895677c18cb4ff:922c64590222798bb761d5b6d8e72950
>>>>>>> fc86efd9
<|MERGE_RESOLUTION|>--- conflicted
+++ resolved
@@ -7,13 +7,13 @@
   reference:
     - https://wordpress.org/plugins/meta-box/
   metadata:
+    max-request: 1
     plugin_namespace: meta-box
     wpscan: https://wpscan.com/plugin/meta-box
   tags: tech,wordpress,wp-plugin,top-100,top-200
 
 http:
   - method: GET
-
     path:
       - "{{BaseURL}}/wp-content/plugins/meta-box/readme.txt"
 
@@ -46,9 +46,5 @@
       - type: regex
         part: body
         regex:
-<<<<<<< HEAD
           - '(?i)Stable.tag:\s?([\w.]+)'
-=======
-          - '(?i)Stable.tag:\s?([\w.]+)'
-# digest: 4a0a0047304502206eddeb9d081806a22bccb645880d4ee4b7f4ba26597dd5930e13cda4a6955e0c022100cb77c5f7d6db5a5095e5da92a8b8b71ecd2cefede3d15303d5895677c18cb4ff:922c64590222798bb761d5b6d8e72950
->>>>>>> fc86efd9
+# digest: 4a0a0047304502206eddeb9d081806a22bccb645880d4ee4b7f4ba26597dd5930e13cda4a6955e0c022100cb77c5f7d6db5a5095e5da92a8b8b71ecd2cefede3d15303d5895677c18cb4ff:922c64590222798bb761d5b6d8e72950