--- conflicted
+++ resolved
@@ -7,13 +7,13 @@
   reference:
     - https://wordpress.org/plugins/cmb2/
   metadata:
+    max-request: 1
     plugin_namespace: cmb2
     wpscan: https://wpscan.com/plugin/cmb2
   tags: tech,wordpress,wp-plugin,top-200
 
 http:
   - method: GET
-
     path:
       - "{{BaseURL}}/wp-content/plugins/cmb2/readme.txt"
 
@@ -46,9 +46,5 @@
       - type: regex
         part: body
         regex:
-<<<<<<< HEAD
           - '(?i)Stable.tag:\s?([\w.]+)'
-=======
-          - '(?i)Stable.tag:\s?([\w.]+)'
-# digest: 490a0046304402204910c248580cad50847537999e252be0c9e88ab6767e891090dc8e0c59cbe2bb02203b4c1e17292bd710a3c4845cb68402bf0a262db869ce1e67bf62307fdcf4d257:922c64590222798bb761d5b6d8e72950
->>>>>>> fc86efd9
+# digest: 490a0046304402204910c248580cad50847537999e252be0c9e88ab6767e891090dc8e0c59cbe2bb02203b4c1e17292bd710a3c4845cb68402bf0a262db869ce1e67bf62307fdcf4d257:922c64590222798bb761d5b6d8e72950