id: wordpress-woo-variation-swatches

info:
  name: Variation Swatches for WooCommerce Detection
  author: ricardomaia
  severity: info
  reference:
    - https://wordpress.org/plugins/woo-variation-swatches/
  metadata:
    plugin_namespace: woo-variation-swatches
    wpscan: https://wpscan.com/plugin/woo-variation-swatches
  tags: tech,wordpress,wp-plugin,top-200

http:
  - method: GET

    path:
      - "{{BaseURL}}/wp-content/plugins/woo-variation-swatches/readme.txt"

    payloads:
      last_version: helpers/wordpress/plugins/woo-variation-swatches.txt

    extractors:
      - type: regex
        part: body
        internal: true
        name: internal_detected_version
        group: 1
        regex:
          - '(?i)Stable.tag:\s?([\w.]+)'

      - type: regex
        part: body
        name: detected_version
        group: 1
        regex:
          - '(?i)Stable.tag:\s?([\w.]+)'

    matchers-condition: or
    matchers:
      - type: dsl
        name: "outdated_version"
        dsl:
          - compare_versions(internal_detected_version, concat("< ", last_version))

      - type: regex
        part: body
        regex:
<<<<<<< HEAD
          - '(?i)Stable.tag:\s?([\w.]+)'
=======
          - '(?i)Stable.tag:\s?([\w.]+)'
# digest: 4a0a00473045022039101558af5d317e5a1e9b385723d1ff105dfa6b02a0e66e934e64d740cf7fd7022100b828f3295cb82633c73bfd01de8d5a8c95571986228db5b0399c260a24af2d20:922c64590222798bb761d5b6d8e72950
>>>>>>> fc86efd9
<|MERGE_RESOLUTION|>--- conflicted
+++ resolved
@@ -7,13 +7,13 @@
   reference:
     - https://wordpress.org/plugins/woo-variation-swatches/
   metadata:
+    max-request: 1
     plugin_namespace: woo-variation-swatches
     wpscan: https://wpscan.com/plugin/woo-variation-swatches
   tags: tech,wordpress,wp-plugin,top-200
 
 http:
   - method: GET
-
     path:
       - "{{BaseURL}}/wp-content/plugins/woo-variation-swatches/readme.txt"
 
@@ -46,9 +46,5 @@
       - type: regex
         part: body
         regex:
-<<<<<<< HEAD
           - '(?i)Stable.tag:\s?([\w.]+)'
-=======
-          - '(?i)Stable.tag:\s?([\w.]+)'
-# digest: 4a0a00473045022039101558af5d317e5a1e9b385723d1ff105dfa6b02a0e66e934e64d740cf7fd7022100b828f3295cb82633c73bfd01de8d5a8c95571986228db5b0399c260a24af2d20:922c64590222798bb761d5b6d8e72950
->>>>>>> fc86efd9
+# digest: 4a0a00473045022039101558af5d317e5a1e9b385723d1ff105dfa6b02a0e66e934e64d740cf7fd7022100b828f3295cb82633c73bfd01de8d5a8c95571986228db5b0399c260a24af2d20:922c64590222798bb761d5b6d8e72950