id: wordpress-broken-link-checker

info:
  name: Broken Link Checker Detection
  author: ricardomaia
  severity: info
  reference:
    - https://wordpress.org/plugins/broken-link-checker/
  metadata:
    plugin_namespace: broken-link-checker
    wpscan: https://wpscan.com/plugin/broken-link-checker
  tags: tech,wordpress,wp-plugin,top-100,top-200

http:
  - method: GET

    path:
      - "{{BaseURL}}/wp-content/plugins/broken-link-checker/readme.txt"

    payloads:
      last_version: helpers/wordpress/plugins/broken-link-checker.txt

    extractors:
      - type: regex
        part: body
        internal: true
        name: internal_detected_version
        group: 1
        regex:
          - '(?i)Stable.tag:\s?([\w.]+)'

      - type: regex
        part: body
        name: detected_version
        group: 1
        regex:
          - '(?i)Stable.tag:\s?([\w.]+)'

    matchers-condition: or
    matchers:
      - type: dsl
        name: "outdated_version"
        dsl:
          - compare_versions(internal_detected_version, concat("< ", last_version))

      - type: regex
        part: body
        regex:
<<<<<<< HEAD
          - '(?i)Stable.tag:\s?([\w.]+)'
=======
          - '(?i)Stable.tag:\s?([\w.]+)'
# digest: 490a0046304402203075d47e75e93853c3cbe89313dc5e1a9fa0a1e2dabb67e56cffd509c507a3b10220302aa0624b3653fb1f35ad535cc9e8afbbc35fc20b4d6274bbe1983f0be759b3:922c64590222798bb761d5b6d8e72950
>>>>>>> fc86efd9
<|MERGE_RESOLUTION|>--- conflicted
+++ resolved
@@ -7,13 +7,13 @@
   reference:
     - https://wordpress.org/plugins/broken-link-checker/
   metadata:
+    max-request: 1
     plugin_namespace: broken-link-checker
     wpscan: https://wpscan.com/plugin/broken-link-checker
   tags: tech,wordpress,wp-plugin,top-100,top-200
 
 http:
   - method: GET
-
     path:
       - "{{BaseURL}}/wp-content/plugins/broken-link-checker/readme.txt"
 
@@ -46,9 +46,5 @@
       - type: regex
         part: body
         regex:
-<<<<<<< HEAD
           - '(?i)Stable.tag:\s?([\w.]+)'
-=======
-          - '(?i)Stable.tag:\s?([\w.]+)'
-# digest: 490a0046304402203075d47e75e93853c3cbe89313dc5e1a9fa0a1e2dabb67e56cffd509c507a3b10220302aa0624b3653fb1f35ad535cc9e8afbbc35fc20b4d6274bbe1983f0be759b3:922c64590222798bb761d5b6d8e72950
->>>>>>> fc86efd9
+# digest: 490a0046304402203075d47e75e93853c3cbe89313dc5e1a9fa0a1e2dabb67e56cffd509c507a3b10220302aa0624b3653fb1f35ad535cc9e8afbbc35fc20b4d6274bbe1983f0be759b3:922c64590222798bb761d5b6d8e72950