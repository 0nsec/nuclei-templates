id: wordpress-kadence-blocks

info:
  name: Gutenberg Blocks by Kadence Blocks – Page Builder Features Detection
  author: ricardomaia
  severity: info
  reference:
    - https://wordpress.org/plugins/kadence-blocks/
  metadata:
    plugin_namespace: kadence-blocks
    wpscan: https://wpscan.com/plugin/kadence-blocks
  tags: tech,wordpress,wp-plugin,top-200

http:
  - method: GET

    path:
      - "{{BaseURL}}/wp-content/plugins/kadence-blocks/readme.txt"

    payloads:
      last_version: helpers/wordpress/plugins/kadence-blocks.txt

    extractors:
      - type: regex
        part: body
        internal: true
        name: internal_detected_version
        group: 1
        regex:
          - '(?i)Stable.tag:\s?([\w.]+)'

      - type: regex
        part: body
        name: detected_version
        group: 1
        regex:
          - '(?i)Stable.tag:\s?([\w.]+)'

    matchers-condition: or
    matchers:
      - type: dsl
        name: "outdated_version"
        dsl:
          - compare_versions(internal_detected_version, concat("< ", last_version))

      - type: regex
        part: body
        regex:
<<<<<<< HEAD
          - '(?i)Stable.tag:\s?([\w.]+)'
=======
          - '(?i)Stable.tag:\s?([\w.]+)'
# digest: 490a00463044022035e7b29fad918bc26869608f4ffe44c6f64c9164c1dab8dd4a72010055c2a23902200a9dbf29890a95569a2814ab7a42082357efc68f361b1cb4bd965f482c106ee7:922c64590222798bb761d5b6d8e72950
>>>>>>> fc86efd9
<|MERGE_RESOLUTION|>--- conflicted
+++ resolved
@@ -7,13 +7,13 @@
   reference:
     - https://wordpress.org/plugins/kadence-blocks/
   metadata:
+    max-request: 1
     plugin_namespace: kadence-blocks
     wpscan: https://wpscan.com/plugin/kadence-blocks
   tags: tech,wordpress,wp-plugin,top-200
 
 http:
   - method: GET
-
     path:
       - "{{BaseURL}}/wp-content/plugins/kadence-blocks/readme.txt"
 
@@ -46,9 +46,5 @@
       - type: regex
         part: body
         regex:
-<<<<<<< HEAD
           - '(?i)Stable.tag:\s?([\w.]+)'
-=======
-          - '(?i)Stable.tag:\s?([\w.]+)'
-# digest: 490a00463044022035e7b29fad918bc26869608f4ffe44c6f64c9164c1dab8dd4a72010055c2a23902200a9dbf29890a95569a2814ab7a42082357efc68f361b1cb4bd965f482c106ee7:922c64590222798bb761d5b6d8e72950
->>>>>>> fc86efd9
+# digest: 490a00463044022035e7b29fad918bc26869608f4ffe44c6f64c9164c1dab8dd4a72010055c2a23902200a9dbf29890a95569a2814ab7a42082357efc68f361b1cb4bd965f482c106ee7:922c64590222798bb761d5b6d8e72950