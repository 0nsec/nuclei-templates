id: wordpress-flamingo

info:
  name: Flamingo Detection
  author: ricardomaia
  severity: info
  reference:
    - https://wordpress.org/plugins/flamingo/
  metadata:
    plugin_namespace: flamingo
    wpscan: https://wpscan.com/plugin/flamingo
  tags: tech,wordpress,wp-plugin,top-100,top-200

http:
  - method: GET

    path:
      - "{{BaseURL}}/wp-content/plugins/flamingo/readme.txt"

    payloads:
      last_version: helpers/wordpress/plugins/flamingo.txt

    extractors:
      - type: regex
        part: body
        internal: true
        name: internal_detected_version
        group: 1
        regex:
          - '(?i)Stable.tag:\s?([\w.]+)'

      - type: regex
        part: body
        name: detected_version
        group: 1
        regex:
          - '(?i)Stable.tag:\s?([\w.]+)'

    matchers-condition: or
    matchers:
      - type: dsl
        name: "outdated_version"
        dsl:
          - compare_versions(internal_detected_version, concat("< ", last_version))

      - type: regex
        part: body
        regex:
<<<<<<< HEAD
          - '(?i)Stable.tag:\s?([\w.]+)'
=======
          - '(?i)Stable.tag:\s?([\w.]+)'
# digest: 490a0046304402205a21a0ff6b5457c081ace5c9434f9b9ab03642aec18c5bae7aeb4cedffd13ec60220702f3e4787b6e45b09c3a5e14aef1a182c4cd15fda3ea223c97e513a3bb3378e:922c64590222798bb761d5b6d8e72950
>>>>>>> fc86efd9
<|MERGE_RESOLUTION|>--- conflicted
+++ resolved
@@ -7,13 +7,13 @@
   reference:
     - https://wordpress.org/plugins/flamingo/
   metadata:
+    max-request: 1
     plugin_namespace: flamingo
     wpscan: https://wpscan.com/plugin/flamingo
   tags: tech,wordpress,wp-plugin,top-100,top-200
 
 http:
   - method: GET
-
     path:
       - "{{BaseURL}}/wp-content/plugins/flamingo/readme.txt"
 
@@ -46,9 +46,5 @@
       - type: regex
         part: body
         regex:
-<<<<<<< HEAD
           - '(?i)Stable.tag:\s?([\w.]+)'
-=======
-          - '(?i)Stable.tag:\s?([\w.]+)'
-# digest: 490a0046304402205a21a0ff6b5457c081ace5c9434f9b9ab03642aec18c5bae7aeb4cedffd13ec60220702f3e4787b6e45b09c3a5e14aef1a182c4cd15fda3ea223c97e513a3bb3378e:922c64590222798bb761d5b6d8e72950
->>>>>>> fc86efd9
+# digest: 490a0046304402205a21a0ff6b5457c081ace5c9434f9b9ab03642aec18c5bae7aeb4cedffd13ec60220702f3e4787b6e45b09c3a5e14aef1a182c4cd15fda3ea223c97e513a3bb3378e:922c64590222798bb761d5b6d8e72950