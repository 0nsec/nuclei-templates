--- conflicted
+++ resolved
@@ -7,13 +7,13 @@
   reference:
     - https://wordpress.org/plugins/wpvivid-backuprestore/
   metadata:
+    max-request: 1
     plugin_namespace: wpvivid-backuprestore
     wpscan: https://wpscan.com/plugin/wpvivid-backuprestore
   tags: tech,wordpress,wp-plugin,top-200
 
 http:
   - method: GET
-
     path:
       - "{{BaseURL}}/wp-content/plugins/wpvivid-backuprestore/readme.txt"
 
@@ -46,9 +46,5 @@
       - type: regex
         part: body
         regex:
-<<<<<<< HEAD
           - '(?i)Stable.tag:\s?([\w.]+)'
-=======
-          - '(?i)Stable.tag:\s?([\w.]+)'
-# digest: 4a0a00473045022100d3bb31f299e841ec826924cc18fcd2c970ab9d2d50185a26a5bea66438cf7570022048629d311e5af305f01c480e94f86029f644778726e759894cb1ef30bdc8edf2:922c64590222798bb761d5b6d8e72950
->>>>>>> fc86efd9
+# digest: 4a0a00473045022100d3bb31f299e841ec826924cc18fcd2c970ab9d2d50185a26a5bea66438cf7570022048629d311e5af305f01c480e94f86029f644778726e759894cb1ef30bdc8edf2:922c64590222798bb761d5b6d8e72950