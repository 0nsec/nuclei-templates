id: wordpress-duracelltomi-google-tag-manager

info:
  name: GTM4WP Detection
  author: ricardomaia
  severity: info
  reference:
    - https://wordpress.org/plugins/duracelltomi-google-tag-manager/
  metadata:
    plugin_namespace: duracelltomi-google-tag-manager
    wpscan: https://wpscan.com/plugin/duracelltomi-google-tag-manager
  tags: tech,wordpress,wp-plugin,top-100,top-200

http:
  - method: GET

    path:
      - "{{BaseURL}}/wp-content/plugins/duracelltomi-google-tag-manager/readme.txt"

    payloads:
      last_version: helpers/wordpress/plugins/duracelltomi-google-tag-manager.txt

    extractors:
      - type: regex
        part: body
        internal: true
        name: internal_detected_version
        group: 1
        regex:
          - '(?i)Stable.tag:\s?([\w.]+)'

      - type: regex
        part: body
        name: detected_version
        group: 1
        regex:
          - '(?i)Stable.tag:\s?([\w.]+)'

    matchers-condition: or
    matchers:
      - type: dsl
        name: "outdated_version"
        dsl:
          - compare_versions(internal_detected_version, concat("< ", last_version))

      - type: regex
        part: body
        regex:
<<<<<<< HEAD
          - '(?i)Stable.tag:\s?([\w.]+)'
=======
          - '(?i)Stable.tag:\s?([\w.]+)'
# digest: 4a0a00473045022012a0711a827da35458fcec16c16c2ab84667e832cc9e69d2672aec34ef753a5c022100a55a8159b156159580e80cb2da984a6ee7e775e6534ff76a5aa225f0284344dd:922c64590222798bb761d5b6d8e72950
>>>>>>> fc86efd9
<|MERGE_RESOLUTION|>--- conflicted
+++ resolved
@@ -7,13 +7,13 @@
   reference:
     - https://wordpress.org/plugins/duracelltomi-google-tag-manager/
   metadata:
+    max-request: 1
     plugin_namespace: duracelltomi-google-tag-manager
     wpscan: https://wpscan.com/plugin/duracelltomi-google-tag-manager
   tags: tech,wordpress,wp-plugin,top-100,top-200
 
 http:
   - method: GET
-
     path:
       - "{{BaseURL}}/wp-content/plugins/duracelltomi-google-tag-manager/readme.txt"
 
@@ -46,9 +46,5 @@
       - type: regex
         part: body
         regex:
-<<<<<<< HEAD
           - '(?i)Stable.tag:\s?([\w.]+)'
-=======
-          - '(?i)Stable.tag:\s?([\w.]+)'
-# digest: 4a0a00473045022012a0711a827da35458fcec16c16c2ab84667e832cc9e69d2672aec34ef753a5c022100a55a8159b156159580e80cb2da984a6ee7e775e6534ff76a5aa225f0284344dd:922c64590222798bb761d5b6d8e72950
->>>>>>> fc86efd9
+# digest: 4a0a00473045022012a0711a827da35458fcec16c16c2ab84667e832cc9e69d2672aec34ef753a5c022100a55a8159b156159580e80cb2da984a6ee7e775e6534ff76a5aa225f0284344dd:922c64590222798bb761d5b6d8e72950