id: wordpress-webp-converter-for-media

info:
  name: Converter for Media – Optimize images | Convert WebP & AVIF Detection
  author: ricardomaia
  severity: info
  reference:
    - https://wordpress.org/plugins/webp-converter-for-media/
  metadata:
    plugin_namespace: webp-converter-for-media
    wpscan: https://wpscan.com/plugin/webp-converter-for-media
  tags: tech,wordpress,wp-plugin,top-200

http:
  - method: GET

    path:
      - "{{BaseURL}}/wp-content/plugins/webp-converter-for-media/readme.txt"

    payloads:
      last_version: helpers/wordpress/plugins/webp-converter-for-media.txt

    extractors:
      - type: regex
        part: body
        internal: true
        name: internal_detected_version
        group: 1
        regex:
          - '(?i)Stable.tag:\s?([\w.]+)'

      - type: regex
        part: body
        name: detected_version
        group: 1
        regex:
          - '(?i)Stable.tag:\s?([\w.]+)'

    matchers-condition: or
    matchers:
      - type: dsl
        name: "outdated_version"
        dsl:
          - compare_versions(internal_detected_version, concat("< ", last_version))

      - type: regex
        part: body
        regex:
<<<<<<< HEAD
          - '(?i)Stable.tag:\s?([\w.]+)'
=======
          - '(?i)Stable.tag:\s?([\w.]+)'
# digest: 490a0046304402201ff5258296dc4d797709a1d29662db8e0311bba962022afc2c1fda26d17c59d402203665ccd138727cdd5c92f2bb73b6a2871af09fd9264dc0f2e48e3e6d83345274:922c64590222798bb761d5b6d8e72950
>>>>>>> fc86efd9
<|MERGE_RESOLUTION|>--- conflicted
+++ resolved
@@ -7,13 +7,13 @@
   reference:
     - https://wordpress.org/plugins/webp-converter-for-media/
   metadata:
+    max-request: 1
     plugin_namespace: webp-converter-for-media
     wpscan: https://wpscan.com/plugin/webp-converter-for-media
   tags: tech,wordpress,wp-plugin,top-200
 
 http:
   - method: GET
-
     path:
       - "{{BaseURL}}/wp-content/plugins/webp-converter-for-media/readme.txt"
 
@@ -46,9 +46,5 @@
       - type: regex
         part: body
         regex:
-<<<<<<< HEAD
           - '(?i)Stable.tag:\s?([\w.]+)'
-=======
-          - '(?i)Stable.tag:\s?([\w.]+)'
-# digest: 490a0046304402201ff5258296dc4d797709a1d29662db8e0311bba962022afc2c1fda26d17c59d402203665ccd138727cdd5c92f2bb73b6a2871af09fd9264dc0f2e48e3e6d83345274:922c64590222798bb761d5b6d8e72950
->>>>>>> fc86efd9
+# digest: 490a0046304402201ff5258296dc4d797709a1d29662db8e0311bba962022afc2c1fda26d17c59d402203665ccd138727cdd5c92f2bb73b6a2871af09fd9264dc0f2e48e3e6d83345274:922c64590222798bb761d5b6d8e72950