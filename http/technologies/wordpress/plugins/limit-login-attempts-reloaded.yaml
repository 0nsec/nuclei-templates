id: wordpress-limit-login-attempts-reloaded

info:
  name: Limit Login Attempts Reloaded Detection
  author: ricardomaia
  severity: info
  reference:
    - https://wordpress.org/plugins/limit-login-attempts-reloaded/
  metadata:
    plugin_namespace: limit-login-attempts-reloaded
    wpscan: https://wpscan.com/plugin/limit-login-attempts-reloaded
  tags: tech,wordpress,wp-plugin,top-100,top-200

http:
  - method: GET

    path:
      - "{{BaseURL}}/wp-content/plugins/limit-login-attempts-reloaded/readme.txt"

    payloads:
      last_version: helpers/wordpress/plugins/limit-login-attempts-reloaded.txt

    extractors:
      - type: regex
        part: body
        internal: true
        name: internal_detected_version
        group: 1
        regex:
          - '(?i)Stable.tag:\s?([\w.]+)'

      - type: regex
        part: body
        name: detected_version
        group: 1
        regex:
          - '(?i)Stable.tag:\s?([\w.]+)'

    matchers-condition: or
    matchers:
      - type: dsl
        name: "outdated_version"
        dsl:
          - compare_versions(internal_detected_version, concat("< ", last_version))

      - type: regex
        part: body
        regex:
<<<<<<< HEAD
          - '(?i)Stable.tag:\s?([\w.]+)'
=======
          - '(?i)Stable.tag:\s?([\w.]+)'
# digest: 4b0a0048304602210084933e5157d4a800348758d870fd883617e1937dc505e9edc3e2660eb8a4facd022100dca945045fb9b7857f895894bfcb5f7877e9f6b417437bb52abcf983735bd512:922c64590222798bb761d5b6d8e72950
>>>>>>> fc86efd9
<|MERGE_RESOLUTION|>--- conflicted
+++ resolved
@@ -7,13 +7,13 @@
   reference:
     - https://wordpress.org/plugins/limit-login-attempts-reloaded/
   metadata:
+    max-request: 1
     plugin_namespace: limit-login-attempts-reloaded
     wpscan: https://wpscan.com/plugin/limit-login-attempts-reloaded
   tags: tech,wordpress,wp-plugin,top-100,top-200
 
 http:
   - method: GET
-
     path:
       - "{{BaseURL}}/wp-content/plugins/limit-login-attempts-reloaded/readme.txt"
 
@@ -46,9 +46,5 @@
       - type: regex
         part: body
         regex:
-<<<<<<< HEAD
           - '(?i)Stable.tag:\s?([\w.]+)'
-=======
-          - '(?i)Stable.tag:\s?([\w.]+)'
-# digest: 4b0a0048304602210084933e5157d4a800348758d870fd883617e1937dc505e9edc3e2660eb8a4facd022100dca945045fb9b7857f895894bfcb5f7877e9f6b417437bb52abcf983735bd512:922c64590222798bb761d5b6d8e72950
->>>>>>> fc86efd9
+# digest: 4b0a0048304602210084933e5157d4a800348758d870fd883617e1937dc505e9edc3e2660eb8a4facd022100dca945045fb9b7857f895894bfcb5f7877e9f6b417437bb52abcf983735bd512:922c64590222798bb761d5b6d8e72950