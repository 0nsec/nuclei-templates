--- conflicted
+++ resolved
@@ -7,13 +7,13 @@
   reference:
     - https://wordpress.org/plugins/leadin/
   metadata:
+    max-request: 1
     plugin_namespace: leadin
     wpscan: https://wpscan.com/plugin/leadin
   tags: tech,wordpress,wp-plugin,top-200
 
 http:
   - method: GET
-
     path:
       - "{{BaseURL}}/wp-content/plugins/leadin/readme.txt"
 
@@ -46,9 +46,5 @@
       - type: regex
         part: body
         regex:
-<<<<<<< HEAD
           - '(?i)Stable.tag:\s?([\w.]+)'
-=======
-          - '(?i)Stable.tag:\s?([\w.]+)'
-# digest: 4a0a00473045022044b8246ff65a0ccd7801d65cb77fb25ae5120454120af7b153fd77b78c420b28022100b93ebace11606701020b65c71efdf4d59169a2d7ae5f521296e3013f93936bb7:922c64590222798bb761d5b6d8e72950
->>>>>>> fc86efd9
+# digest: 4a0a00473045022044b8246ff65a0ccd7801d65cb77fb25ae5120454120af7b153fd77b78c420b28022100b93ebace11606701020b65c71efdf4d59169a2d7ae5f521296e3013f93936bb7:922c64590222798bb761d5b6d8e72950