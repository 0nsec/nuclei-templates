id: wordpress-siteguard

info:
  name: SiteGuard WP Plugin Detection
  author: ricardomaia
  severity: info
  reference:
    - https://wordpress.org/plugins/siteguard/
  metadata:
    plugin_namespace: siteguard
    wpscan: https://wpscan.com/plugin/siteguard
  tags: tech,wordpress,wp-plugin,top-200

http:
  - method: GET

    path:
      - "{{BaseURL}}/wp-content/plugins/siteguard/readme.txt"

    payloads:
      last_version: helpers/wordpress/plugins/siteguard.txt

    extractors:
      - type: regex
        part: body
        internal: true
        name: internal_detected_version
        group: 1
        regex:
          - '(?i)Stable.tag:\s?([\w.]+)'

      - type: regex
        part: body
        name: detected_version
        group: 1
        regex:
          - '(?i)Stable.tag:\s?([\w.]+)'

    matchers-condition: or
    matchers:
      - type: dsl
        name: "outdated_version"
        dsl:
          - compare_versions(internal_detected_version, concat("< ", last_version))

      - type: regex
        part: body
        regex:
<<<<<<< HEAD
          - '(?i)Stable.tag:\s?([\w.]+)'
=======
          - '(?i)Stable.tag:\s?([\w.]+)'
# digest: 4b0a00483046022100e4ff96c8c73a8ae0228b990c0e95b1a0f9a4cdc4064dfcf068e6753fbb3c075d022100c592dfa9f517340e34ec541eb12e7293bb93ff86f0e892028557601cbec3df44:922c64590222798bb761d5b6d8e72950
>>>>>>> fc86efd9
<|MERGE_RESOLUTION|>--- conflicted
+++ resolved
@@ -7,13 +7,13 @@
   reference:
     - https://wordpress.org/plugins/siteguard/
   metadata:
+    max-request: 1
     plugin_namespace: siteguard
     wpscan: https://wpscan.com/plugin/siteguard
   tags: tech,wordpress,wp-plugin,top-200
 
 http:
   - method: GET
-
     path:
       - "{{BaseURL}}/wp-content/plugins/siteguard/readme.txt"
 
@@ -46,9 +46,5 @@
       - type: regex
         part: body
         regex:
-<<<<<<< HEAD
           - '(?i)Stable.tag:\s?([\w.]+)'
-=======
-          - '(?i)Stable.tag:\s?([\w.]+)'
-# digest: 4b0a00483046022100e4ff96c8c73a8ae0228b990c0e95b1a0f9a4cdc4064dfcf068e6753fbb3c075d022100c592dfa9f517340e34ec541eb12e7293bb93ff86f0e892028557601cbec3df44:922c64590222798bb761d5b6d8e72950
->>>>>>> fc86efd9
+# digest: 4b0a00483046022100e4ff96c8c73a8ae0228b990c0e95b1a0f9a4cdc4064dfcf068e6753fbb3c075d022100c592dfa9f517340e34ec541eb12e7293bb93ff86f0e892028557601cbec3df44:922c64590222798bb761d5b6d8e72950