id: wordpress-intuitive-custom-post-order

info:
  name: Intuitive Custom Post Order Detection
  author: ricardomaia
  severity: info
  reference:
    - https://wordpress.org/plugins/intuitive-custom-post-order/
  metadata:
    plugin_namespace: intuitive-custom-post-order
    wpscan: https://wpscan.com/plugin/intuitive-custom-post-order
  tags: tech,wordpress,wp-plugin,top-200

http:
  - method: GET

    path:
      - "{{BaseURL}}/wp-content/plugins/intuitive-custom-post-order/readme.txt"

    payloads:
      last_version: helpers/wordpress/plugins/intuitive-custom-post-order.txt

    extractors:
      - type: regex
        part: body
        internal: true
        name: internal_detected_version
        group: 1
        regex:
          - '(?i)Stable.tag:\s?([\w.]+)'

      - type: regex
        part: body
        name: detected_version
        group: 1
        regex:
          - '(?i)Stable.tag:\s?([\w.]+)'

    matchers-condition: or
    matchers:
      - type: dsl
        name: "outdated_version"
        dsl:
          - compare_versions(internal_detected_version, concat("< ", last_version))

      - type: regex
        part: body
        regex:
<<<<<<< HEAD
          - '(?i)Stable.tag:\s?([\w.]+)'
=======
          - '(?i)Stable.tag:\s?([\w.]+)'
# digest: 4a0a00473045022100f32ff752be193b36029cfdea0440330c46fb5677080cf99ecc7f366b6598eba402207b1e7393795d2364fecad02cc7172ef9abc0be332e516b63f320ee443a65c770:922c64590222798bb761d5b6d8e72950
>>>>>>> fc86efd9
<|MERGE_RESOLUTION|>--- conflicted
+++ resolved
@@ -7,13 +7,13 @@
   reference:
     - https://wordpress.org/plugins/intuitive-custom-post-order/
   metadata:
+    max-request: 1
     plugin_namespace: intuitive-custom-post-order
     wpscan: https://wpscan.com/plugin/intuitive-custom-post-order
   tags: tech,wordpress,wp-plugin,top-200
 
 http:
   - method: GET
-
     path:
       - "{{BaseURL}}/wp-content/plugins/intuitive-custom-post-order/readme.txt"
 
@@ -46,9 +46,5 @@
       - type: regex
         part: body
         regex:
-<<<<<<< HEAD
           - '(?i)Stable.tag:\s?([\w.]+)'
-=======
-          - '(?i)Stable.tag:\s?([\w.]+)'
-# digest: 4a0a00473045022100f32ff752be193b36029cfdea0440330c46fb5677080cf99ecc7f366b6598eba402207b1e7393795d2364fecad02cc7172ef9abc0be332e516b63f320ee443a65c770:922c64590222798bb761d5b6d8e72950
->>>>>>> fc86efd9
+# digest: 4a0a00473045022100f32ff752be193b36029cfdea0440330c46fb5677080cf99ecc7f366b6598eba402207b1e7393795d2364fecad02cc7172ef9abc0be332e516b63f320ee443a65c770:922c64590222798bb761d5b6d8e72950