id: wordpress-wp-optimize

info:
  name: WP-Optimize – Cache, Clean, Compress. Detection
  author: ricardomaia
  severity: info
  reference:
    - https://wordpress.org/plugins/wp-optimize/
  metadata:
    plugin_namespace: wp-optimize
    wpscan: https://wpscan.com/plugin/wp-optimize
  tags: tech,wordpress,wp-plugin,top-100,top-200

http:
  - method: GET

    path:
      - "{{BaseURL}}/wp-content/plugins/wp-optimize/readme.txt"

    payloads:
      last_version: helpers/wordpress/plugins/wp-optimize.txt

    extractors:
      - type: regex
        part: body
        internal: true
        name: internal_detected_version
        group: 1
        regex:
          - '(?i)Stable.tag:\s?([\w.]+)'

      - type: regex
        part: body
        name: detected_version
        group: 1
        regex:
          - '(?i)Stable.tag:\s?([\w.]+)'

    matchers-condition: or
    matchers:
      - type: dsl
        name: "outdated_version"
        dsl:
          - compare_versions(internal_detected_version, concat("< ", last_version))

      - type: regex
        part: body
        regex:
<<<<<<< HEAD
          - '(?i)Stable.tag:\s?([\w.]+)'
=======
          - '(?i)Stable.tag:\s?([\w.]+)'
# digest: 4a0a004730450220640b06752d6e2ec9ad4d5b5afa1699bd40aa3e686e7762bac972102b4022b0ea022100c210bc04c1076990bc7887a99c1e784e2500959c831a0a83582bea4bd7a3b68b:922c64590222798bb761d5b6d8e72950
>>>>>>> fc86efd9
<|MERGE_RESOLUTION|>--- conflicted
+++ resolved
@@ -7,13 +7,13 @@
   reference:
     - https://wordpress.org/plugins/wp-optimize/
   metadata:
+    max-request: 1
     plugin_namespace: wp-optimize
     wpscan: https://wpscan.com/plugin/wp-optimize
   tags: tech,wordpress,wp-plugin,top-100,top-200
 
 http:
   - method: GET
-
     path:
       - "{{BaseURL}}/wp-content/plugins/wp-optimize/readme.txt"
 
@@ -46,9 +46,5 @@
       - type: regex
         part: body
         regex:
-<<<<<<< HEAD
           - '(?i)Stable.tag:\s?([\w.]+)'
-=======
-          - '(?i)Stable.tag:\s?([\w.]+)'
-# digest: 4a0a004730450220640b06752d6e2ec9ad4d5b5afa1699bd40aa3e686e7762bac972102b4022b0ea022100c210bc04c1076990bc7887a99c1e784e2500959c831a0a83582bea4bd7a3b68b:922c64590222798bb761d5b6d8e72950
->>>>>>> fc86efd9
+# digest: 4a0a004730450220640b06752d6e2ec9ad4d5b5afa1699bd40aa3e686e7762bac972102b4022b0ea022100c210bc04c1076990bc7887a99c1e784e2500959c831a0a83582bea4bd7a3b68b:922c64590222798bb761d5b6d8e72950