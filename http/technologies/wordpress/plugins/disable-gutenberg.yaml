--- conflicted
+++ resolved
@@ -7,13 +7,13 @@
   reference:
     - https://wordpress.org/plugins/disable-gutenberg/
   metadata:
+    max-request: 1
     plugin_namespace: disable-gutenberg
     wpscan: https://wpscan.com/plugin/disable-gutenberg
   tags: tech,wordpress,wp-plugin,top-100,top-200
 
 http:
   - method: GET
-
     path:
       - "{{BaseURL}}/wp-content/plugins/disable-gutenberg/readme.txt"
 
@@ -46,9 +46,5 @@
       - type: regex
         part: body
         regex:
-<<<<<<< HEAD
           - '(?i)Stable.tag:\s?([\w.]+)'
-=======
-          - '(?i)Stable.tag:\s?([\w.]+)'
-# digest: 4a0a00473045022070ac286d096800e7aec36a4f44b8b361eb3453ce5eafb7097101000636af17b40221008923e4657717caf5f923f9cee72faf3dff646db0463112e0c2c5c275a7ea808d:922c64590222798bb761d5b6d8e72950
->>>>>>> fc86efd9
+# digest: 4a0a00473045022070ac286d096800e7aec36a4f44b8b361eb3453ce5eafb7097101000636af17b40221008923e4657717caf5f923f9cee72faf3dff646db0463112e0c2c5c275a7ea808d:922c64590222798bb761d5b6d8e72950