--- conflicted
+++ resolved
@@ -7,13 +7,13 @@
   reference:
     - https://wordpress.org/plugins/all-in-one-seo-pack/
   metadata:
+    max-request: 1
     plugin_namespace: all-in-one-seo-pack
     wpscan: https://wpscan.com/plugin/all-in-one-seo-pack
   tags: tech,wordpress,wp-plugin,top-100,top-200
 
 http:
   - method: GET
-
     path:
       - "{{BaseURL}}/wp-content/plugins/all-in-one-seo-pack/readme.txt"
 
@@ -46,9 +46,5 @@
       - type: regex
         part: body
         regex:
-<<<<<<< HEAD
           - '(?i)Stable.tag:\s?([\w.]+)'
-=======
-          - '(?i)Stable.tag:\s?([\w.]+)'
-# digest: 4b0a00483046022100ae49efd69ce60a42d0edc200f445a0b1b376040a815d1392cb50d025fb1bd7ac022100ffcff79f28904b8b9f25f79c4ce7d9432b67659c0dce73531f0cc95e42b0dde8:922c64590222798bb761d5b6d8e72950
->>>>>>> fc86efd9
+# digest: 4b0a00483046022100ae49efd69ce60a42d0edc200f445a0b1b376040a815d1392cb50d025fb1bd7ac022100ffcff79f28904b8b9f25f79c4ce7d9432b67659c0dce73531f0cc95e42b0dde8:922c64590222798bb761d5b6d8e72950