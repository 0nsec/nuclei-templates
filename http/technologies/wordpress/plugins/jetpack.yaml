id: wordpress-jetpack

info:
  name: Jetpack – WP Security, Backup, Speed, & Growth Detection
  author: ricardomaia
  severity: info
  reference:
    - https://wordpress.org/plugins/jetpack/
  metadata:
    plugin_namespace: jetpack
    wpscan: https://wpscan.com/plugin/jetpack
  tags: tech,wordpress,wp-plugin,top-100,top-200

http:
  - method: GET

    path:
      - "{{BaseURL}}/wp-content/plugins/jetpack/readme.txt"

    payloads:
      last_version: helpers/wordpress/plugins/jetpack.txt

    extractors:
      - type: regex
        part: body
        internal: true
        name: internal_detected_version
        group: 1
        regex:
          - '(?i)Stable.tag:\s?([\w.]+)'

      - type: regex
        part: body
        name: detected_version
        group: 1
        regex:
          - '(?i)Stable.tag:\s?([\w.]+)'

    matchers-condition: or
    matchers:
      - type: dsl
        name: "outdated_version"
        dsl:
          - compare_versions(internal_detected_version, concat("< ", last_version))

      - type: regex
        part: body
        regex:
<<<<<<< HEAD
          - '(?i)Stable.tag:\s?([\w.]+)'
=======
          - '(?i)Stable.tag:\s?([\w.]+)'
# digest: 4a0a0047304502207e1d0cd056174d7171ce5b9661b1720100d3f6f99a8e8e6a87f9eafc38bdc482022100c4e197e311687fd0b19dc8c633a41a36c1e475354b95b2e1c7ccfc5875974122:922c64590222798bb761d5b6d8e72950
>>>>>>> fc86efd9
<|MERGE_RESOLUTION|>--- conflicted
+++ resolved
@@ -7,13 +7,13 @@
   reference:
     - https://wordpress.org/plugins/jetpack/
   metadata:
+    max-request: 1
     plugin_namespace: jetpack
     wpscan: https://wpscan.com/plugin/jetpack
   tags: tech,wordpress,wp-plugin,top-100,top-200
 
 http:
   - method: GET
-
     path:
       - "{{BaseURL}}/wp-content/plugins/jetpack/readme.txt"
 
@@ -46,9 +46,5 @@
       - type: regex
         part: body
         regex:
-<<<<<<< HEAD
           - '(?i)Stable.tag:\s?([\w.]+)'
-=======
-          - '(?i)Stable.tag:\s?([\w.]+)'
-# digest: 4a0a0047304502207e1d0cd056174d7171ce5b9661b1720100d3f6f99a8e8e6a87f9eafc38bdc482022100c4e197e311687fd0b19dc8c633a41a36c1e475354b95b2e1c7ccfc5875974122:922c64590222798bb761d5b6d8e72950
->>>>>>> fc86efd9
+# digest: 4a0a0047304502207e1d0cd056174d7171ce5b9661b1720100d3f6f99a8e8e6a87f9eafc38bdc482022100c4e197e311687fd0b19dc8c633a41a36c1e475354b95b2e1c7ccfc5875974122:922c64590222798bb761d5b6d8e72950