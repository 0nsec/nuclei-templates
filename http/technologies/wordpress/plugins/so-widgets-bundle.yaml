id: wordpress-so-widgets-bundle

info:
  name: SiteOrigin Widgets Bundle Detection
  author: ricardomaia
  severity: info
  reference:
    - https://wordpress.org/plugins/so-widgets-bundle/
  metadata:
    plugin_namespace: so-widgets-bundle
    wpscan: https://wpscan.com/plugin/so-widgets-bundle
  tags: tech,wordpress,wp-plugin,top-200

http:
  - method: GET

    path:
      - "{{BaseURL}}/wp-content/plugins/so-widgets-bundle/readme.txt"

    payloads:
      last_version: helpers/wordpress/plugins/so-widgets-bundle.txt

    extractors:
      - type: regex
        part: body
        internal: true
        name: internal_detected_version
        group: 1
        regex:
          - '(?i)Stable.tag:\s?([\w.]+)'

      - type: regex
        part: body
        name: detected_version
        group: 1
        regex:
          - '(?i)Stable.tag:\s?([\w.]+)'

    matchers-condition: or
    matchers:
      - type: dsl
        name: "outdated_version"
        dsl:
          - compare_versions(internal_detected_version, concat("< ", last_version))

      - type: regex
        part: body
        regex:
<<<<<<< HEAD
          - '(?i)Stable.tag:\s?([\w.]+)'
=======
          - '(?i)Stable.tag:\s?([\w.]+)'
# digest: 4a0a00473045022042585c24a5160460efa86e7512715d252b6af61a45c53c019fccd5f6c66840ce02210081360e8873d60951e98e910feb479006ab73dee768ca3bcffce0651fc4349b10:922c64590222798bb761d5b6d8e72950
>>>>>>> fc86efd9
<|MERGE_RESOLUTION|>--- conflicted
+++ resolved
@@ -7,13 +7,13 @@
   reference:
     - https://wordpress.org/plugins/so-widgets-bundle/
   metadata:
+    max-request: 1
     plugin_namespace: so-widgets-bundle
     wpscan: https://wpscan.com/plugin/so-widgets-bundle
   tags: tech,wordpress,wp-plugin,top-200
 
 http:
   - method: GET
-
     path:
       - "{{BaseURL}}/wp-content/plugins/so-widgets-bundle/readme.txt"
 
@@ -46,9 +46,5 @@
       - type: regex
         part: body
         regex:
-<<<<<<< HEAD
           - '(?i)Stable.tag:\s?([\w.]+)'
-=======
-          - '(?i)Stable.tag:\s?([\w.]+)'
-# digest: 4a0a00473045022042585c24a5160460efa86e7512715d252b6af61a45c53c019fccd5f6c66840ce02210081360e8873d60951e98e910feb479006ab73dee768ca3bcffce0651fc4349b10:922c64590222798bb761d5b6d8e72950
->>>>>>> fc86efd9
+# digest: 4a0a00473045022042585c24a5160460efa86e7512715d252b6af61a45c53c019fccd5f6c66840ce02210081360e8873d60951e98e910feb479006ab73dee768ca3bcffce0651fc4349b10:922c64590222798bb761d5b6d8e72950