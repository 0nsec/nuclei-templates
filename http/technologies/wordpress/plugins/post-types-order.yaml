id: wordpress-post-types-order

info:
  name: Post Types Order Detection
  author: ricardomaia
  severity: info
  reference:
    - https://wordpress.org/plugins/post-types-order/
  metadata:
    plugin_namespace: post-types-order
    wpscan: https://wpscan.com/plugin/post-types-order
  tags: tech,wordpress,wp-plugin,top-200

http:
  - method: GET

    path:
      - "{{BaseURL}}/wp-content/plugins/post-types-order/readme.txt"

    payloads:
      last_version: helpers/wordpress/plugins/post-types-order.txt

    extractors:
      - type: regex
        part: body
        internal: true
        name: internal_detected_version
        group: 1
        regex:
          - '(?i)Stable.tag:\s?([\w.]+)'

      - type: regex
        part: body
        name: detected_version
        group: 1
        regex:
          - '(?i)Stable.tag:\s?([\w.]+)'

    matchers-condition: or
    matchers:
      - type: dsl
        name: "outdated_version"
        dsl:
          - compare_versions(internal_detected_version, concat("< ", last_version))

      - type: regex
        part: body
        regex:
<<<<<<< HEAD
          - '(?i)Stable.tag:\s?([\w.]+)'
=======
          - '(?i)Stable.tag:\s?([\w.]+)'
# digest: 4a0a004730450221009aeb87da2dd0fbc15af886d6926a3d8c7c6a3f92a657dbf76646a61328f46000022058eb951df95d0d69b0e98db5c2125dccf18188f3166a17f02d68a0e319cd15bd:922c64590222798bb761d5b6d8e72950
>>>>>>> fc86efd9
<|MERGE_RESOLUTION|>--- conflicted
+++ resolved
@@ -7,13 +7,13 @@
   reference:
     - https://wordpress.org/plugins/post-types-order/
   metadata:
+    max-request: 1
     plugin_namespace: post-types-order
     wpscan: https://wpscan.com/plugin/post-types-order
   tags: tech,wordpress,wp-plugin,top-200
 
 http:
   - method: GET
-
     path:
       - "{{BaseURL}}/wp-content/plugins/post-types-order/readme.txt"
 
@@ -46,9 +46,5 @@
       - type: regex
         part: body
         regex:
-<<<<<<< HEAD
           - '(?i)Stable.tag:\s?([\w.]+)'
-=======
-          - '(?i)Stable.tag:\s?([\w.]+)'
-# digest: 4a0a004730450221009aeb87da2dd0fbc15af886d6926a3d8c7c6a3f92a657dbf76646a61328f46000022058eb951df95d0d69b0e98db5c2125dccf18188f3166a17f02d68a0e319cd15bd:922c64590222798bb761d5b6d8e72950
->>>>>>> fc86efd9
+# digest: 4a0a004730450221009aeb87da2dd0fbc15af886d6926a3d8c7c6a3f92a657dbf76646a61328f46000022058eb951df95d0d69b0e98db5c2125dccf18188f3166a17f02d68a0e319cd15bd:922c64590222798bb761d5b6d8e72950