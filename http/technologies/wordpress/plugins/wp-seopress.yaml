--- conflicted
+++ resolved
@@ -7,13 +7,13 @@
   reference:
     - https://wordpress.org/plugins/wp-seopress/
   metadata:
+    max-request: 1
     plugin_namespace: wp-seopress
     wpscan: https://wpscan.com/plugin/wp-seopress
   tags: tech,wordpress,wp-plugin,top-200
 
 http:
   - method: GET
-
     path:
       - "{{BaseURL}}/wp-content/plugins/wp-seopress/readme.txt"
 
@@ -46,9 +46,5 @@
       - type: regex
         part: body
         regex:
-<<<<<<< HEAD
           - '(?i)Stable.tag:\s?([\w.]+)'
-=======
-          - '(?i)Stable.tag:\s?([\w.]+)'
-# digest: 4a0a00473045022100e43c1989c9ec0495d00069df347980d2b51f89c698e1166c0bf98a4eff1f59a20220412714d60144eef7244f585921e5a0fefd2e30e5590d991975b64c0561df1a6f:922c64590222798bb761d5b6d8e72950
->>>>>>> fc86efd9
+# digest: 4a0a00473045022100e43c1989c9ec0495d00069df347980d2b51f89c698e1166c0bf98a4eff1f59a20220412714d60144eef7244f585921e5a0fefd2e30e5590d991975b64c0561df1a6f:922c64590222798bb761d5b6d8e72950