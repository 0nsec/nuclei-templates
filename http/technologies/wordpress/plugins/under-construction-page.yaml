id: wordpress-under-construction-page

info:
  name: Under Construction Detection
  author: ricardomaia
  severity: info
  reference:
    - https://wordpress.org/plugins/under-construction-page/
  metadata:
    plugin_namespace: under-construction-page
    wpscan: https://wpscan.com/plugin/under-construction-page
  tags: tech,wordpress,wp-plugin,top-100,top-200

http:
  - method: GET

    path:
      - "{{BaseURL}}/wp-content/plugins/under-construction-page/readme.txt"

    payloads:
      last_version: helpers/wordpress/plugins/under-construction-page.txt

    extractors:
      - type: regex
        part: body
        internal: true
        name: internal_detected_version
        group: 1
        regex:
          - '(?i)Stable.tag:\s?([\w.]+)'

      - type: regex
        part: body
        name: detected_version
        group: 1
        regex:
          - '(?i)Stable.tag:\s?([\w.]+)'

    matchers-condition: or
    matchers:
      - type: dsl
        name: "outdated_version"
        dsl:
          - compare_versions(internal_detected_version, concat("< ", last_version))

      - type: regex
        part: body
        regex:
<<<<<<< HEAD
          - '(?i)Stable.tag:\s?([\w.]+)'
=======
          - '(?i)Stable.tag:\s?([\w.]+)'
# digest: 4a0a004730450221008ac4b9c8410ee69344ef5d00cd52f972fe0e8ce200aee403897da6e153cca73a022076447405e267aa4cc382338e47b35136c853c05ff637658a7dea201e8e785111:922c64590222798bb761d5b6d8e72950
>>>>>>> fc86efd9
<|MERGE_RESOLUTION|>--- conflicted
+++ resolved
@@ -7,13 +7,13 @@
   reference:
     - https://wordpress.org/plugins/under-construction-page/
   metadata:
+    max-request: 1
     plugin_namespace: under-construction-page
     wpscan: https://wpscan.com/plugin/under-construction-page
   tags: tech,wordpress,wp-plugin,top-100,top-200
 
 http:
   - method: GET
-
     path:
       - "{{BaseURL}}/wp-content/plugins/under-construction-page/readme.txt"
 
@@ -46,9 +46,5 @@
       - type: regex
         part: body
         regex:
-<<<<<<< HEAD
           - '(?i)Stable.tag:\s?([\w.]+)'
-=======
-          - '(?i)Stable.tag:\s?([\w.]+)'
-# digest: 4a0a004730450221008ac4b9c8410ee69344ef5d00cd52f972fe0e8ce200aee403897da6e153cca73a022076447405e267aa4cc382338e47b35136c853c05ff637658a7dea201e8e785111:922c64590222798bb761d5b6d8e72950
->>>>>>> fc86efd9
+# digest: 4a0a004730450221008ac4b9c8410ee69344ef5d00cd52f972fe0e8ce200aee403897da6e153cca73a022076447405e267aa4cc382338e47b35136c853c05ff637658a7dea201e8e785111:922c64590222798bb761d5b6d8e72950