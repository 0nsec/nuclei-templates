id: wordpress-one-click-demo-import

info:
  name: One Click Demo Import Detection
  author: ricardomaia
  severity: info
  reference:
    - https://wordpress.org/plugins/one-click-demo-import/
  metadata:
    plugin_namespace: one-click-demo-import
    wpscan: https://wpscan.com/plugin/one-click-demo-import
  tags: tech,wordpress,wp-plugin,top-100,top-200

http:
  - method: GET

    path:
      - "{{BaseURL}}/wp-content/plugins/one-click-demo-import/readme.txt"

    payloads:
      last_version: helpers/wordpress/plugins/one-click-demo-import.txt

    extractors:
      - type: regex
        part: body
        internal: true
        name: internal_detected_version
        group: 1
        regex:
          - '(?i)Stable.tag:\s?([\w.]+)'

      - type: regex
        part: body
        name: detected_version
        group: 1
        regex:
          - '(?i)Stable.tag:\s?([\w.]+)'

    matchers-condition: or
    matchers:
      - type: dsl
        name: "outdated_version"
        dsl:
          - compare_versions(internal_detected_version, concat("< ", last_version))

      - type: regex
        part: body
        regex:
<<<<<<< HEAD
          - '(?i)Stable.tag:\s?([\w.]+)'
=======
          - '(?i)Stable.tag:\s?([\w.]+)'
# digest: 4a0a00473045022054af5d3b6593678dd6fe03fe4093024b9052ae45bf7c3c50ca383b7690a3b2d8022100a62931de239523ac87d2b3fd7edf4d763e9267acabbf377616880643ba6ba469:922c64590222798bb761d5b6d8e72950
>>>>>>> fc86efd9
<|MERGE_RESOLUTION|>--- conflicted
+++ resolved
@@ -7,13 +7,13 @@
   reference:
     - https://wordpress.org/plugins/one-click-demo-import/
   metadata:
+    max-request: 1
     plugin_namespace: one-click-demo-import
     wpscan: https://wpscan.com/plugin/one-click-demo-import
   tags: tech,wordpress,wp-plugin,top-100,top-200
 
 http:
   - method: GET
-
     path:
       - "{{BaseURL}}/wp-content/plugins/one-click-demo-import/readme.txt"
 
@@ -46,9 +46,5 @@
       - type: regex
         part: body
         regex:
-<<<<<<< HEAD
           - '(?i)Stable.tag:\s?([\w.]+)'
-=======
-          - '(?i)Stable.tag:\s?([\w.]+)'
-# digest: 4a0a00473045022054af5d3b6593678dd6fe03fe4093024b9052ae45bf7c3c50ca383b7690a3b2d8022100a62931de239523ac87d2b3fd7edf4d763e9267acabbf377616880643ba6ba469:922c64590222798bb761d5b6d8e72950
->>>>>>> fc86efd9
+# digest: 4a0a00473045022054af5d3b6593678dd6fe03fe4093024b9052ae45bf7c3c50ca383b7690a3b2d8022100a62931de239523ac87d2b3fd7edf4d763e9267acabbf377616880643ba6ba469:922c64590222798bb761d5b6d8e72950