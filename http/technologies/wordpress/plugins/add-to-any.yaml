id: wordpress-add-to-any

info:
  name: AddToAny Share Buttons Detection
  author: ricardomaia
  severity: info
  reference:
    - https://wordpress.org/plugins/add-to-any/
  metadata:
    plugin_namespace: add-to-any
    wpscan: https://wpscan.com/plugin/add-to-any
  tags: tech,wordpress,wp-plugin,top-200

http:
  - method: GET

    path:
      - "{{BaseURL}}/wp-content/plugins/add-to-any/readme.txt"

    payloads:
      last_version: helpers/wordpress/plugins/add-to-any.txt

    extractors:
      - type: regex
        part: body
        internal: true
        name: internal_detected_version
        group: 1
        regex:
          - '(?i)Stable.tag:\s?([\w.]+)'

      - type: regex
        part: body
        name: detected_version
        group: 1
        regex:
          - '(?i)Stable.tag:\s?([\w.]+)'

    matchers-condition: or
    matchers:
      - type: dsl
        name: "outdated_version"
        dsl:
          - compare_versions(internal_detected_version, concat("< ", last_version))

      - type: regex
        part: body
        regex:
<<<<<<< HEAD
          - '(?i)Stable.tag:\s?([\w.]+)'
=======
          - '(?i)Stable.tag:\s?([\w.]+)'
# digest: 4b0a00483046022100939b2bc2b34285eb6b22987f9dc7955ad318fd079df28e1364fd386e4855d03d0221009c5218911042f912fb304a28570a95a1c44316511b0134653a62249fa4cce57b:922c64590222798bb761d5b6d8e72950
>>>>>>> fc86efd9
<|MERGE_RESOLUTION|>--- conflicted
+++ resolved
@@ -7,13 +7,13 @@
   reference:
     - https://wordpress.org/plugins/add-to-any/
   metadata:
+    max-request: 1
     plugin_namespace: add-to-any
     wpscan: https://wpscan.com/plugin/add-to-any
   tags: tech,wordpress,wp-plugin,top-200
 
 http:
   - method: GET
-
     path:
       - "{{BaseURL}}/wp-content/plugins/add-to-any/readme.txt"
 
@@ -46,9 +46,5 @@
       - type: regex
         part: body
         regex:
-<<<<<<< HEAD
           - '(?i)Stable.tag:\s?([\w.]+)'
-=======
-          - '(?i)Stable.tag:\s?([\w.]+)'
-# digest: 4b0a00483046022100939b2bc2b34285eb6b22987f9dc7955ad318fd079df28e1364fd386e4855d03d0221009c5218911042f912fb304a28570a95a1c44316511b0134653a62249fa4cce57b:922c64590222798bb761d5b6d8e72950
->>>>>>> fc86efd9
+# digest: 4b0a00483046022100939b2bc2b34285eb6b22987f9dc7955ad318fd079df28e1364fd386e4855d03d0221009c5218911042f912fb304a28570a95a1c44316511b0134653a62249fa4cce57b:922c64590222798bb761d5b6d8e72950