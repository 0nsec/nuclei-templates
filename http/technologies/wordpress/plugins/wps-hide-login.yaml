--- conflicted
+++ resolved
@@ -7,13 +7,13 @@
   reference:
     - https://wordpress.org/plugins/wps-hide-login/
   metadata:
+    max-request: 1
     plugin_namespace: wps-hide-login
     wpscan: https://wpscan.com/plugin/wps-hide-login
   tags: tech,wordpress,wp-plugin,top-100,top-200
 
 http:
   - method: GET
-
     path:
       - "{{BaseURL}}/wp-content/plugins/wps-hide-login/readme.txt"
 
@@ -46,9 +46,5 @@
       - type: regex
         part: body
         regex:
-<<<<<<< HEAD
           - '(?i)Stable.tag:\s?([\w.]+)'
-=======
-          - '(?i)Stable.tag:\s?([\w.]+)'
-# digest: 4b0a00483046022100fe635a7f75fd32ddd4530778e8b53b5542322c57d191358e27ead518e5f3828b022100e60efcb389a4adee99f8e45e5e0791dbda8191045a95b431bf984342ea92d85c:922c64590222798bb761d5b6d8e72950
->>>>>>> fc86efd9
+# digest: 4b0a00483046022100fe635a7f75fd32ddd4530778e8b53b5542322c57d191358e27ead518e5f3828b022100e60efcb389a4adee99f8e45e5e0791dbda8191045a95b431bf984342ea92d85c:922c64590222798bb761d5b6d8e72950