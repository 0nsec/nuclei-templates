--- conflicted
+++ resolved
@@ -7,13 +7,13 @@
   reference:
     - https://wordpress.org/plugins/the-events-calendar/
   metadata:
+    max-request: 1
     plugin_namespace: the-events-calendar
     wpscan: https://wpscan.com/plugin/the-events-calendar
   tags: tech,wordpress,wp-plugin,top-100,top-200
 
 http:
   - method: GET
-
     path:
       - "{{BaseURL}}/wp-content/plugins/the-events-calendar/readme.txt"
 
@@ -46,9 +46,5 @@
       - type: regex
         part: body
         regex:
-<<<<<<< HEAD
           - '(?i)Stable.tag:\s?([\w.]+)'
-=======
-          - '(?i)Stable.tag:\s?([\w.]+)'
-# digest: 490a00463044022039ff9a591fba4061990ba58fc56481d5ed8d9a1cc91c4fe0a051758bee4856af0220441dd6c5aee5aceea795bee1ad6df1ef3a340a8f50cd6368c888a062b5a3e221:922c64590222798bb761d5b6d8e72950
->>>>>>> fc86efd9
+# digest: 490a00463044022039ff9a591fba4061990ba58fc56481d5ed8d9a1cc91c4fe0a051758bee4856af0220441dd6c5aee5aceea795bee1ad6df1ef3a340a8f50cd6368c888a062b5a3e221:922c64590222798bb761d5b6d8e72950