id: wordpress-sucuri-scanner

info:
  name: Sucuri Security – Auditing, Malware Scanner and Security Hardening Detection
  author: ricardomaia
  severity: info
  reference:
    - https://wordpress.org/plugins/sucuri-scanner/
  metadata:
    plugin_namespace: sucuri-scanner
    wpscan: https://wpscan.com/plugin/sucuri-scanner
  tags: tech,wordpress,wp-plugin,top-100,top-200

http:
  - method: GET

    path:
      - "{{BaseURL}}/wp-content/plugins/sucuri-scanner/readme.txt"

    payloads:
      last_version: helpers/wordpress/plugins/sucuri-scanner.txt

    extractors:
      - type: regex
        part: body
        internal: true
        name: internal_detected_version
        group: 1
        regex:
          - '(?i)Stable.tag:\s?([\w.]+)'

      - type: regex
        part: body
        name: detected_version
        group: 1
        regex:
          - '(?i)Stable.tag:\s?([\w.]+)'

    matchers-condition: or
    matchers:
      - type: dsl
        name: "outdated_version"
        dsl:
          - compare_versions(internal_detected_version, concat("< ", last_version))

      - type: regex
        part: body
        regex:
<<<<<<< HEAD
          - '(?i)Stable.tag:\s?([\w.]+)'
=======
          - '(?i)Stable.tag:\s?([\w.]+)'
# digest: 490a004630440220488052a482cfc4d9897e900f93cf9ea3477a2e4744c29d7eaba16cdae6a7d26b0220029149958b45288eed8362f15cbcce44f6ba739f38f6ee5238cbae23d203e4d5:922c64590222798bb761d5b6d8e72950
>>>>>>> fc86efd9
<|MERGE_RESOLUTION|>--- conflicted
+++ resolved
@@ -7,13 +7,13 @@
   reference:
     - https://wordpress.org/plugins/sucuri-scanner/
   metadata:
+    max-request: 1
     plugin_namespace: sucuri-scanner
     wpscan: https://wpscan.com/plugin/sucuri-scanner
   tags: tech,wordpress,wp-plugin,top-100,top-200
 
 http:
   - method: GET
-
     path:
       - "{{BaseURL}}/wp-content/plugins/sucuri-scanner/readme.txt"
 
@@ -46,9 +46,5 @@
       - type: regex
         part: body
         regex:
-<<<<<<< HEAD
           - '(?i)Stable.tag:\s?([\w.]+)'
-=======
-          - '(?i)Stable.tag:\s?([\w.]+)'
-# digest: 490a004630440220488052a482cfc4d9897e900f93cf9ea3477a2e4744c29d7eaba16cdae6a7d26b0220029149958b45288eed8362f15cbcce44f6ba739f38f6ee5238cbae23d203e4d5:922c64590222798bb761d5b6d8e72950
->>>>>>> fc86efd9
+# digest: 490a004630440220488052a482cfc4d9897e900f93cf9ea3477a2e4744c29d7eaba16cdae6a7d26b0220029149958b45288eed8362f15cbcce44f6ba739f38f6ee5238cbae23d203e4d5:922c64590222798bb761d5b6d8e72950