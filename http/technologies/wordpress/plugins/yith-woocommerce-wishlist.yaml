--- conflicted
+++ resolved
@@ -7,13 +7,13 @@
   reference:
     - https://wordpress.org/plugins/yith-woocommerce-wishlist/
   metadata:
+    max-request: 1
     plugin_namespace: yith-woocommerce-wishlist
     wpscan: https://wpscan.com/plugin/yith-woocommerce-wishlist
   tags: tech,wordpress,wp-plugin,top-100,top-200
 
 http:
   - method: GET
-
     path:
       - "{{BaseURL}}/wp-content/plugins/yith-woocommerce-wishlist/readme.txt"
 
@@ -46,9 +46,5 @@
       - type: regex
         part: body
         regex:
-<<<<<<< HEAD
           - '(?i)Stable.tag:\s?([\w.]+)'
-=======
-          - '(?i)Stable.tag:\s?([\w.]+)'
-# digest: 4a0a00473045022100ed8d0896a32395c475e248552f7c863e6347c37e5b64b25a7bee6221ee7072460220744dbdd6eb0c725ee1c902496ca44f3d0b5358a74ffb24b2bb52ac07666d9125:922c64590222798bb761d5b6d8e72950
->>>>>>> fc86efd9
+# digest: 4a0a00473045022100ed8d0896a32395c475e248552f7c863e6347c37e5b64b25a7bee6221ee7072460220744dbdd6eb0c725ee1c902496ca44f3d0b5358a74ffb24b2bb52ac07666d9125:922c64590222798bb761d5b6d8e72950