--- conflicted
+++ resolved
@@ -7,13 +7,13 @@
   reference:
     - https://wordpress.org/plugins/breadcrumb-navxt/
   metadata:
+    max-request: 1
     plugin_namespace: breadcrumb-navxt
     wpscan: https://wpscan.com/plugin/breadcrumb-navxt
   tags: tech,wordpress,wp-plugin,top-100,top-200
 
 http:
   - method: GET
-
     path:
       - "{{BaseURL}}/wp-content/plugins/breadcrumb-navxt/readme.txt"
 
@@ -46,9 +46,5 @@
       - type: regex
         part: body
         regex:
-<<<<<<< HEAD
           - '(?i)Stable.tag:\s?([\w.]+)'
-=======
-          - '(?i)Stable.tag:\s?([\w.]+)'
-# digest: 4a0a00473045022100a4d36606590c5dd977decb6739699d81d536c3e22350ac30f1ebccd881b2ce390220537a6c69a466cb7aed895d4768dc83de4b07c963002b210a3e8f76b019f903f8:922c64590222798bb761d5b6d8e72950
->>>>>>> fc86efd9
+# digest: 4a0a00473045022100a4d36606590c5dd977decb6739699d81d536c3e22350ac30f1ebccd881b2ce390220537a6c69a466cb7aed895d4768dc83de4b07c963002b210a3e8f76b019f903f8:922c64590222798bb761d5b6d8e72950