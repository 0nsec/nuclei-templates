--- conflicted
+++ resolved
@@ -7,13 +7,13 @@
   reference:
     - https://wordpress.org/plugins/forminator/
   metadata:
+    max-request: 1
     plugin_namespace: forminator
     wpscan: https://wpscan.com/plugin/forminator
   tags: tech,wordpress,wp-plugin,top-200
 
 http:
   - method: GET
-
     path:
       - "{{BaseURL}}/wp-content/plugins/forminator/readme.txt"
 
@@ -46,9 +46,5 @@
       - type: regex
         part: body
         regex:
-<<<<<<< HEAD
           - '(?i)Stable.tag:\s?([\w.]+)'
-=======
-          - '(?i)Stable.tag:\s?([\w.]+)'
-# digest: 4a0a00473045022100ada52e1cc04a645304b460a2ee1371c796db2b2346909592934d23d8b892428402201a80414941e8b191bd8c400387f8fe7580bde450e9fac4d5b33a8d3e7541a756:922c64590222798bb761d5b6d8e72950
->>>>>>> fc86efd9
+# digest: 4a0a00473045022100ada52e1cc04a645304b460a2ee1371c796db2b2346909592934d23d8b892428402201a80414941e8b191bd8c400387f8fe7580bde450e9fac4d5b33a8d3e7541a756:922c64590222798bb761d5b6d8e72950