id: wordpress-loginizer

info:
  name: Loginizer Detection
  author: ricardomaia
  severity: info
  reference:
    - https://wordpress.org/plugins/loginizer/
  metadata:
    plugin_namespace: loginizer
    wpscan: https://wpscan.com/plugin/loginizer
  tags: tech,wordpress,wp-plugin,top-100,top-200

http:
  - method: GET

    path:
      - "{{BaseURL}}/wp-content/plugins/loginizer/readme.txt"

    payloads:
      last_version: helpers/wordpress/plugins/loginizer.txt

    extractors:
      - type: regex
        part: body
        internal: true
        name: internal_detected_version
        group: 1
        regex:
          - '(?i)Stable.tag:\s?([\w.]+)'

      - type: regex
        part: body
        name: detected_version
        group: 1
        regex:
          - '(?i)Stable.tag:\s?([\w.]+)'

    matchers-condition: or
    matchers:
      - type: dsl
        name: "outdated_version"
        dsl:
          - compare_versions(internal_detected_version, concat("< ", last_version))

      - type: regex
        part: body
        regex:
<<<<<<< HEAD
          - '(?i)Stable.tag:\s?([\w.]+)'
=======
          - '(?i)Stable.tag:\s?([\w.]+)'
# digest: 4a0a004730450220498a53855b12df4d0ecfe04cec04b87f5b7a6e5f04278972679870fb6f577d39022100d094efbcb69337ff7e60e335afdc7a40766faeb55ba3839b46f85d22c8c393a9:922c64590222798bb761d5b6d8e72950
>>>>>>> fc86efd9
<|MERGE_RESOLUTION|>--- conflicted
+++ resolved
@@ -7,13 +7,13 @@
   reference:
     - https://wordpress.org/plugins/loginizer/
   metadata:
+    max-request: 1
     plugin_namespace: loginizer
     wpscan: https://wpscan.com/plugin/loginizer
   tags: tech,wordpress,wp-plugin,top-100,top-200
 
 http:
   - method: GET
-
     path:
       - "{{BaseURL}}/wp-content/plugins/loginizer/readme.txt"
 
@@ -46,9 +46,5 @@
       - type: regex
         part: body
         regex:
-<<<<<<< HEAD
           - '(?i)Stable.tag:\s?([\w.]+)'
-=======
-          - '(?i)Stable.tag:\s?([\w.]+)'
-# digest: 4a0a004730450220498a53855b12df4d0ecfe04cec04b87f5b7a6e5f04278972679870fb6f577d39022100d094efbcb69337ff7e60e335afdc7a40766faeb55ba3839b46f85d22c8c393a9:922c64590222798bb761d5b6d8e72950
->>>>>>> fc86efd9
+# digest: 4a0a004730450220498a53855b12df4d0ecfe04cec04b87f5b7a6e5f04278972679870fb6f577d39022100d094efbcb69337ff7e60e335afdc7a40766faeb55ba3839b46f85d22c8c393a9:922c64590222798bb761d5b6d8e72950