id: wordpress-mailpoet

info:
  name: MailPoet – Newsletters, Email Marketing, and Automation Detection
  author: ricardomaia
  severity: info
  reference:
    - https://wordpress.org/plugins/mailpoet/
  metadata:
    plugin_namespace: mailpoet
    wpscan: https://wpscan.com/plugin/mailpoet
  tags: tech,wordpress,wp-plugin,top-100,top-200

http:
  - method: GET

    path:
      - "{{BaseURL}}/wp-content/plugins/mailpoet/readme.txt"

    payloads:
      last_version: helpers/wordpress/plugins/mailpoet.txt

    extractors:
      - type: regex
        part: body
        internal: true
        name: internal_detected_version
        group: 1
        regex:
          - '(?i)Stable.tag:\s?([\w.]+)'

      - type: regex
        part: body
        name: detected_version
        group: 1
        regex:
          - '(?i)Stable.tag:\s?([\w.]+)'

    matchers-condition: or
    matchers:
      - type: dsl
        name: "outdated_version"
        dsl:
          - compare_versions(internal_detected_version, concat("< ", last_version))

      - type: regex
        part: body
        regex:
<<<<<<< HEAD
          - '(?i)Stable.tag:\s?([\w.]+)'
=======
          - '(?i)Stable.tag:\s?([\w.]+)'
# digest: 490a0046304402202e0ea630c3968cacdeea3d90b643d07e3f3baba1c42406ba7ccc8e273768aa0d02206f120536f3702abc0fe29e9d6a44de1639d33dc0a8ad372edd55d6938d1010ac:922c64590222798bb761d5b6d8e72950
>>>>>>> fc86efd9
<|MERGE_RESOLUTION|>--- conflicted
+++ resolved
@@ -7,13 +7,13 @@
   reference:
     - https://wordpress.org/plugins/mailpoet/
   metadata:
+    max-request: 1
     plugin_namespace: mailpoet
     wpscan: https://wpscan.com/plugin/mailpoet
   tags: tech,wordpress,wp-plugin,top-100,top-200
 
 http:
   - method: GET
-
     path:
       - "{{BaseURL}}/wp-content/plugins/mailpoet/readme.txt"
 
@@ -46,9 +46,5 @@
       - type: regex
         part: body
         regex:
-<<<<<<< HEAD
           - '(?i)Stable.tag:\s?([\w.]+)'
-=======
-          - '(?i)Stable.tag:\s?([\w.]+)'
-# digest: 490a0046304402202e0ea630c3968cacdeea3d90b643d07e3f3baba1c42406ba7ccc8e273768aa0d02206f120536f3702abc0fe29e9d6a44de1639d33dc0a8ad372edd55d6938d1010ac:922c64590222798bb761d5b6d8e72950
->>>>>>> fc86efd9
+# digest: 490a0046304402202e0ea630c3968cacdeea3d90b643d07e3f3baba1c42406ba7ccc8e273768aa0d02206f120536f3702abc0fe29e9d6a44de1639d33dc0a8ad372edd55d6938d1010ac:922c64590222798bb761d5b6d8e72950