--- conflicted
+++ resolved
@@ -7,13 +7,13 @@
   reference:
     - https://wordpress.org/plugins/hello-dolly/
   metadata:
+    max-request: 1
     plugin_namespace: hello-dolly
     wpscan: https://wpscan.com/plugin/hello-dolly
   tags: tech,wordpress,wp-plugin,top-100,top-200
 
 http:
   - method: GET
-
     path:
       - "{{BaseURL}}/wp-content/plugins/hello-dolly/readme.txt"
 
@@ -46,9 +46,5 @@
       - type: regex
         part: body
         regex:
-<<<<<<< HEAD
           - '(?i)Stable.tag:\s?([\w.]+)'
-=======
-          - '(?i)Stable.tag:\s?([\w.]+)'
-# digest: 4a0a0047304502210091e709e814ddd00fbd8d9a31058aaf392d98bdcecac41a2df3a36c882f7b8dff02207507c6951cfa48e159199f2ebab6fd18b5f7fb83d6a22c46ba0571003e43f9f3:922c64590222798bb761d5b6d8e72950
->>>>>>> fc86efd9
+# digest: 4a0a0047304502210091e709e814ddd00fbd8d9a31058aaf392d98bdcecac41a2df3a36c882f7b8dff02207507c6951cfa48e159199f2ebab6fd18b5f7fb83d6a22c46ba0571003e43f9f3:922c64590222798bb761d5b6d8e72950