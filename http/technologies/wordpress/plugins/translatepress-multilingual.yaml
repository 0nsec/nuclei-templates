--- conflicted
+++ resolved
@@ -7,13 +7,13 @@
   reference:
     - https://wordpress.org/plugins/translatepress-multilingual/
   metadata:
+    max-request: 1
     plugin_namespace: translatepress-multilingual
     wpscan: https://wpscan.com/plugin/translatepress-multilingual
   tags: tech,wordpress,wp-plugin,top-200
 
 http:
   - method: GET
-
     path:
       - "{{BaseURL}}/wp-content/plugins/translatepress-multilingual/readme.txt"
 
@@ -46,9 +46,5 @@
       - type: regex
         part: body
         regex:
-<<<<<<< HEAD
           - '(?i)Stable.tag:\s?([\w.]+)'
-=======
-          - '(?i)Stable.tag:\s?([\w.]+)'
-# digest: 4a0a00473045022100b73b27bd53295d79109a5405309a8c65e8a9ca97050c19fedc613cc5e06bc5cd022001144a332def3659b26134075481e949fbaebe6877ca30d67346ed9846fc26c4:922c64590222798bb761d5b6d8e72950
->>>>>>> fc86efd9
+# digest: 4a0a00473045022100b73b27bd53295d79109a5405309a8c65e8a9ca97050c19fedc613cc5e06bc5cd022001144a332def3659b26134075481e949fbaebe6877ca30d67346ed9846fc26c4:922c64590222798bb761d5b6d8e72950