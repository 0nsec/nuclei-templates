--- conflicted
+++ resolved
@@ -7,13 +7,13 @@
   reference:
     - https://wordpress.org/plugins/custom-css-js/
   metadata:
+    max-request: 1
     plugin_namespace: custom-css-js
     wpscan: https://wpscan.com/plugin/custom-css-js
   tags: tech,wordpress,wp-plugin,top-200
 
 http:
   - method: GET
-
     path:
       - "{{BaseURL}}/wp-content/plugins/custom-css-js/readme.txt"
 
@@ -46,9 +46,5 @@
       - type: regex
         part: body
         regex:
-<<<<<<< HEAD
           - '(?i)Stable.tag:\s?([\w.]+)'
-=======
-          - '(?i)Stable.tag:\s?([\w.]+)'
-# digest: 4a0a00473045022051b2e993dc83895d9d4fdfc9a7fd23f47e25e0ec0288e717428f7711106f5405022100d124cc9c4ddbf4a704585a2e54e6acc22a26751ad6a0eb073859adb5c4fe915e:922c64590222798bb761d5b6d8e72950
->>>>>>> fc86efd9
+# digest: 4a0a00473045022051b2e993dc83895d9d4fdfc9a7fd23f47e25e0ec0288e717428f7711106f5405022100d124cc9c4ddbf4a704585a2e54e6acc22a26751ad6a0eb073859adb5c4fe915e:922c64590222798bb761d5b6d8e72950