id: wordpress-code-snippets

info:
  name: Code Snippets Detection
  author: ricardomaia
  severity: info
  reference:
    - https://wordpress.org/plugins/code-snippets/
  metadata:
    plugin_namespace: code-snippets
    wpscan: https://wpscan.com/plugin/code-snippets
  tags: tech,wordpress,wp-plugin,top-100,top-200

http:
  - method: GET

    path:
      - "{{BaseURL}}/wp-content/plugins/code-snippets/readme.txt"

    payloads:
      last_version: helpers/wordpress/plugins/code-snippets.txt

    extractors:
      - type: regex
        part: body
        internal: true
        name: internal_detected_version
        group: 1
        regex:
          - '(?i)Stable.tag:\s?([\w.]+)'

      - type: regex
        part: body
        name: detected_version
        group: 1
        regex:
          - '(?i)Stable.tag:\s?([\w.]+)'

    matchers-condition: or
    matchers:
      - type: dsl
        name: "outdated_version"
        dsl:
          - compare_versions(internal_detected_version, concat("< ", last_version))

      - type: regex
        part: body
        regex:
<<<<<<< HEAD
          - '(?i)Stable.tag:\s?([\w.]+)'
=======
          - '(?i)Stable.tag:\s?([\w.]+)'
# digest: 490a004630440220416b29bd883ace29cb006956e46aa283d71701c35c7b65750b74e1d3513045c2022055b97a78254fdbfc4db9029d4cf1088fc86aa52484b43c528b9d82052f762ce9:922c64590222798bb761d5b6d8e72950
>>>>>>> fc86efd9
<|MERGE_RESOLUTION|>--- conflicted
+++ resolved
@@ -7,13 +7,13 @@
   reference:
     - https://wordpress.org/plugins/code-snippets/
   metadata:
+    max-request: 1
     plugin_namespace: code-snippets
     wpscan: https://wpscan.com/plugin/code-snippets
   tags: tech,wordpress,wp-plugin,top-100,top-200
 
 http:
   - method: GET
-
     path:
       - "{{BaseURL}}/wp-content/plugins/code-snippets/readme.txt"
 
@@ -46,9 +46,5 @@
       - type: regex
         part: body
         regex:
-<<<<<<< HEAD
           - '(?i)Stable.tag:\s?([\w.]+)'
-=======
-          - '(?i)Stable.tag:\s?([\w.]+)'
-# digest: 490a004630440220416b29bd883ace29cb006956e46aa283d71701c35c7b65750b74e1d3513045c2022055b97a78254fdbfc4db9029d4cf1088fc86aa52484b43c528b9d82052f762ce9:922c64590222798bb761d5b6d8e72950
->>>>>>> fc86efd9
+# digest: 490a004630440220416b29bd883ace29cb006956e46aa283d71701c35c7b65750b74e1d3513045c2022055b97a78254fdbfc4db9029d4cf1088fc86aa52484b43c528b9d82052f762ce9:922c64590222798bb761d5b6d8e72950