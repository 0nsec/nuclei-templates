id: wordpress-google-sitemap-generator

info:
  name: XML Sitemap Generator for Google Detection
  author: ricardomaia
  severity: info
  reference:
    - https://wordpress.org/plugins/google-sitemap-generator/
  metadata:
    plugin_namespace: google-sitemap-generator
    wpscan: https://wpscan.com/plugin/google-sitemap-generator
  tags: tech,wordpress,wp-plugin,top-100,top-200

http:
  - method: GET

    path:
      - "{{BaseURL}}/wp-content/plugins/google-sitemap-generator/readme.txt"

    payloads:
      last_version: helpers/wordpress/plugins/google-sitemap-generator.txt

    extractors:
      - type: regex
        part: body
        internal: true
        name: internal_detected_version
        group: 1
        regex:
          - '(?i)Stable.tag:\s?([\w.]+)'

      - type: regex
        part: body
        name: detected_version
        group: 1
        regex:
          - '(?i)Stable.tag:\s?([\w.]+)'

    matchers-condition: or
    matchers:
      - type: dsl
        name: "outdated_version"
        dsl:
          - compare_versions(internal_detected_version, concat("< ", last_version))

      - type: regex
        part: body
        regex:
<<<<<<< HEAD
          - '(?i)Stable.tag:\s?([\w.]+)'
=======
          - '(?i)Stable.tag:\s?([\w.]+)'
# digest: 4b0a00483046022100a1322e82d6a2abba8ceea26ed78c6c449d7a5b65868a8ea1aecdae02350b717d022100b2172179822bdcc988e21bf421ece846e60ddcd5d5431f39d5838049d676f0fa:922c64590222798bb761d5b6d8e72950
>>>>>>> fc86efd9
<|MERGE_RESOLUTION|>--- conflicted
+++ resolved
@@ -7,13 +7,13 @@
   reference:
     - https://wordpress.org/plugins/google-sitemap-generator/
   metadata:
+    max-request: 1
     plugin_namespace: google-sitemap-generator
     wpscan: https://wpscan.com/plugin/google-sitemap-generator
   tags: tech,wordpress,wp-plugin,top-100,top-200
 
 http:
   - method: GET
-
     path:
       - "{{BaseURL}}/wp-content/plugins/google-sitemap-generator/readme.txt"
 
@@ -46,9 +46,5 @@
       - type: regex
         part: body
         regex:
-<<<<<<< HEAD
           - '(?i)Stable.tag:\s?([\w.]+)'
-=======
-          - '(?i)Stable.tag:\s?([\w.]+)'
-# digest: 4b0a00483046022100a1322e82d6a2abba8ceea26ed78c6c449d7a5b65868a8ea1aecdae02350b717d022100b2172179822bdcc988e21bf421ece846e60ddcd5d5431f39d5838049d676f0fa:922c64590222798bb761d5b6d8e72950
->>>>>>> fc86efd9
+# digest: 4b0a00483046022100a1322e82d6a2abba8ceea26ed78c6c449d7a5b65868a8ea1aecdae02350b717d022100b2172179822bdcc988e21bf421ece846e60ddcd5d5431f39d5838049d676f0fa:922c64590222798bb761d5b6d8e72950