--- conflicted
+++ resolved
@@ -7,13 +7,13 @@
   reference:
     - https://wordpress.org/plugins/easy-fancybox/
   metadata:
+    max-request: 1
     plugin_namespace: easy-fancybox
     wpscan: https://wpscan.com/plugin/easy-fancybox
   tags: tech,wordpress,wp-plugin,top-200
 
 http:
   - method: GET
-
     path:
       - "{{BaseURL}}/wp-content/plugins/easy-fancybox/readme.txt"
 
@@ -46,9 +46,5 @@
       - type: regex
         part: body
         regex:
-<<<<<<< HEAD
           - '(?i)Stable.tag:\s?([\w.]+)'
-=======
-          - '(?i)Stable.tag:\s?([\w.]+)'
-# digest: 4a0a00473045022059469b9047cd97e123e3bf552dc04eff099fab56e6db2c2e8341c14fdf40c5a2022100f4392139edc7a1e1aaaf99b6821c3b4a111dea00e439fef502dccabd79b0fa3a:922c64590222798bb761d5b6d8e72950
->>>>>>> fc86efd9
+# digest: 4a0a00473045022059469b9047cd97e123e3bf552dc04eff099fab56e6db2c2e8341c14fdf40c5a2022100f4392139edc7a1e1aaaf99b6821c3b4a111dea00e439fef502dccabd79b0fa3a:922c64590222798bb761d5b6d8e72950