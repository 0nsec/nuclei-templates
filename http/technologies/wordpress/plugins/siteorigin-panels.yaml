id: wordpress-siteorigin-panels

info:
  name: Page Builder by SiteOrigin Detection
  author: ricardomaia
  severity: info
  reference:
    - https://wordpress.org/plugins/siteorigin-panels/
  metadata:
    plugin_namespace: siteorigin-panels
    wpscan: https://wpscan.com/plugin/siteorigin-panels
  tags: tech,wordpress,wp-plugin,top-100,top-200

http:
  - method: GET

    path:
      - "{{BaseURL}}/wp-content/plugins/siteorigin-panels/readme.txt"

    payloads:
      last_version: helpers/wordpress/plugins/siteorigin-panels.txt

    extractors:
      - type: regex
        part: body
        internal: true
        name: internal_detected_version
        group: 1
        regex:
          - '(?i)Stable.tag:\s?([\w.]+)'

      - type: regex
        part: body
        name: detected_version
        group: 1
        regex:
          - '(?i)Stable.tag:\s?([\w.]+)'

    matchers-condition: or
    matchers:
      - type: dsl
        name: "outdated_version"
        dsl:
          - compare_versions(internal_detected_version, concat("< ", last_version))

      - type: regex
        part: body
        regex:
<<<<<<< HEAD
          - '(?i)Stable.tag:\s?([\w.]+)'
=======
          - '(?i)Stable.tag:\s?([\w.]+)'
# digest: 4b0a00483046022100b024d21ed5565cba4a779d2c3135fb8a1059e1c1447e9741489e000df55294c6022100baaeea51026e3c05b38e56ffbfc7b7540f1cad8a19b6c21de9a0b336b73eb42f:922c64590222798bb761d5b6d8e72950
>>>>>>> fc86efd9
<|MERGE_RESOLUTION|>--- conflicted
+++ resolved
@@ -7,13 +7,13 @@
   reference:
     - https://wordpress.org/plugins/siteorigin-panels/
   metadata:
+    max-request: 1
     plugin_namespace: siteorigin-panels
     wpscan: https://wpscan.com/plugin/siteorigin-panels
   tags: tech,wordpress,wp-plugin,top-100,top-200
 
 http:
   - method: GET
-
     path:
       - "{{BaseURL}}/wp-content/plugins/siteorigin-panels/readme.txt"
 
@@ -46,9 +46,5 @@
       - type: regex
         part: body
         regex:
-<<<<<<< HEAD
           - '(?i)Stable.tag:\s?([\w.]+)'
-=======
-          - '(?i)Stable.tag:\s?([\w.]+)'
-# digest: 4b0a00483046022100b024d21ed5565cba4a779d2c3135fb8a1059e1c1447e9741489e000df55294c6022100baaeea51026e3c05b38e56ffbfc7b7540f1cad8a19b6c21de9a0b336b73eb42f:922c64590222798bb761d5b6d8e72950
->>>>>>> fc86efd9
+# digest: 4b0a00483046022100b024d21ed5565cba4a779d2c3135fb8a1059e1c1447e9741489e000df55294c6022100baaeea51026e3c05b38e56ffbfc7b7540f1cad8a19b6c21de9a0b336b73eb42f:922c64590222798bb761d5b6d8e72950