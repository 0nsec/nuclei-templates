id: wordpress-ultimate-addons-for-gutenberg

info:
  name: Spectra – WordPress Gutenberg Blocks Detection
  author: ricardomaia
  severity: info
  reference:
    - https://wordpress.org/plugins/ultimate-addons-for-gutenberg/
  metadata:
    plugin_namespace: ultimate-addons-for-gutenberg
    wpscan: https://wpscan.com/plugin/ultimate-addons-for-gutenberg
  tags: tech,wordpress,wp-plugin,top-200

http:
  - method: GET

    path:
      - "{{BaseURL}}/wp-content/plugins/ultimate-addons-for-gutenberg/readme.txt"

    payloads:
      last_version: helpers/wordpress/plugins/ultimate-addons-for-gutenberg.txt

    extractors:
      - type: regex
        part: body
        internal: true
        name: internal_detected_version
        group: 1
        regex:
          - '(?i)Stable.tag:\s?([\w.]+)'

      - type: regex
        part: body
        name: detected_version
        group: 1
        regex:
          - '(?i)Stable.tag:\s?([\w.]+)'

    matchers-condition: or
    matchers:
      - type: dsl
        name: "outdated_version"
        dsl:
          - compare_versions(internal_detected_version, concat("< ", last_version))

      - type: regex
        part: body
        regex:
<<<<<<< HEAD
          - '(?i)Stable.tag:\s?([\w.]+)'
=======
          - '(?i)Stable.tag:\s?([\w.]+)'
# digest: 4b0a00483046022100925610fab4969f2ed2d22ea81b1d46ced13d127724006f42a8482d6dcea17917022100cf04ddd252e2e3373fb36947b0182529b4472dd691130488ca705fc3d17133fc:922c64590222798bb761d5b6d8e72950
>>>>>>> fc86efd9
<|MERGE_RESOLUTION|>--- conflicted
+++ resolved
@@ -7,13 +7,13 @@
   reference:
     - https://wordpress.org/plugins/ultimate-addons-for-gutenberg/
   metadata:
+    max-request: 1
     plugin_namespace: ultimate-addons-for-gutenberg
     wpscan: https://wpscan.com/plugin/ultimate-addons-for-gutenberg
   tags: tech,wordpress,wp-plugin,top-200
 
 http:
   - method: GET
-
     path:
       - "{{BaseURL}}/wp-content/plugins/ultimate-addons-for-gutenberg/readme.txt"
 
@@ -46,9 +46,5 @@
       - type: regex
         part: body
         regex:
-<<<<<<< HEAD
           - '(?i)Stable.tag:\s?([\w.]+)'
-=======
-          - '(?i)Stable.tag:\s?([\w.]+)'
-# digest: 4b0a00483046022100925610fab4969f2ed2d22ea81b1d46ced13d127724006f42a8482d6dcea17917022100cf04ddd252e2e3373fb36947b0182529b4472dd691130488ca705fc3d17133fc:922c64590222798bb761d5b6d8e72950
->>>>>>> fc86efd9
+# digest: 4b0a00483046022100925610fab4969f2ed2d22ea81b1d46ced13d127724006f42a8482d6dcea17917022100cf04ddd252e2e3373fb36947b0182529b4472dd691130488ca705fc3d17133fc:922c64590222798bb761d5b6d8e72950