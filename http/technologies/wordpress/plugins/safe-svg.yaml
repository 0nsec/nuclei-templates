id: wordpress-safe-svg

info:
  name: Safe SVG Detection
  author: ricardomaia
  severity: info
  reference:
    - https://wordpress.org/plugins/safe-svg/
  metadata:
    plugin_namespace: safe-svg
    wpscan: https://wpscan.com/plugin/safe-svg
  tags: tech,wordpress,wp-plugin,top-100,top-200

http:
  - method: GET

    path:
      - "{{BaseURL}}/wp-content/plugins/safe-svg/readme.txt"

    payloads:
      last_version: helpers/wordpress/plugins/safe-svg.txt

    extractors:
      - type: regex
        part: body
        internal: true
        name: internal_detected_version
        group: 1
        regex:
          - '(?i)Stable.tag:\s?([\w.]+)'

      - type: regex
        part: body
        name: detected_version
        group: 1
        regex:
          - '(?i)Stable.tag:\s?([\w.]+)'

    matchers-condition: or
    matchers:
      - type: dsl
        name: "outdated_version"
        dsl:
          - compare_versions(internal_detected_version, concat("< ", last_version))

      - type: regex
        part: body
        regex:
<<<<<<< HEAD
          - '(?i)Stable.tag:\s?([\w.]+)'
=======
          - '(?i)Stable.tag:\s?([\w.]+)'
# digest: 4b0a004830460221008348c5ffa2a88ebd06884ff71a092fbde8816bc5727ca82655d2861ff5750f41022100fb5ef7e3ba8fcf752eb57b8100703fd716d2ee90d14347646c739db812a28a9e:922c64590222798bb761d5b6d8e72950
>>>>>>> fc86efd9
<|MERGE_RESOLUTION|>--- conflicted
+++ resolved
@@ -7,13 +7,13 @@
   reference:
     - https://wordpress.org/plugins/safe-svg/
   metadata:
+    max-request: 1
     plugin_namespace: safe-svg
     wpscan: https://wpscan.com/plugin/safe-svg
   tags: tech,wordpress,wp-plugin,top-100,top-200
 
 http:
   - method: GET
-
     path:
       - "{{BaseURL}}/wp-content/plugins/safe-svg/readme.txt"
 
@@ -46,9 +46,5 @@
       - type: regex
         part: body
         regex:
-<<<<<<< HEAD
           - '(?i)Stable.tag:\s?([\w.]+)'
-=======
-          - '(?i)Stable.tag:\s?([\w.]+)'
-# digest: 4b0a004830460221008348c5ffa2a88ebd06884ff71a092fbde8816bc5727ca82655d2861ff5750f41022100fb5ef7e3ba8fcf752eb57b8100703fd716d2ee90d14347646c739db812a28a9e:922c64590222798bb761d5b6d8e72950
->>>>>>> fc86efd9
+# digest: 4b0a004830460221008348c5ffa2a88ebd06884ff71a092fbde8816bc5727ca82655d2861ff5750f41022100fb5ef7e3ba8fcf752eb57b8100703fd716d2ee90d14347646c739db812a28a9e:922c64590222798bb761d5b6d8e72950