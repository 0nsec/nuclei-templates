id: favicon-detect

info:
  name: favicon-detection
  author: un-fmunozs,DhiyaneshDk,idealphase
  severity: info
  reference:
    - https://twitter.com/brsn76945860/status/1171233054951501824
    - https://gist.github.com/yehgdotnet/b9dfc618108d2f05845c4d8e28c5fc6a
    - https://medium.com/@Asm0d3us/weaponizing-favicon-ico-for-bugbounties-osint-and-what-not-ace3c214e139
    - https://github.com/devanshbatham/FavFreak
    - https://github.com/sansatart/scrapts/blob/master/shodan-favicon-hashes.csv
  metadata:
    max-request: 2
  tags: tech,favicon

http:
  - method: GET
    path:
      - "{{BaseURL}}/favicon.ico"
      - "{{BaseURL}}/images/favicon.ico"

    stop-at-first-match: true
    host-redirects: true
    max-redirects: 2
    matchers:
      - type: dsl
        name: "proxmox"
        dsl:
          - "status_code==200 && (\"213144638\" == mmh3(base64_py(body)))"

      - type: dsl
        name: "blogger"
        dsl:
          - "status_code==200 && (\"-503480258\" == mmh3(base64_py(body)))"

      - type: dsl
        name: "oracle"
        dsl:
          - "status_code==200 && (\"1414300307\" == mmh3(base64_py(body)))"

      - type: dsl
        name: "hitachi"
        dsl:
          - "status_code==200 && (\"92627686\" == mmh3(base64_py(body)))"

      - type: dsl
        name: "hitachi-management"
        dsl:
          - "status_code==200 && (\"94231047\" == mmh3(base64_py(body)))"

      - type: dsl
        name: "meinberg"
        dsl:
          - "status_code==200 && (\"-676779906\" == mmh3(base64_py(body)))"

      - type: dsl
        name: "slack-instance"
        dsl:
          - "status_code==200 && (\"99395752\" == mmh3(base64_py(body)))"

      - type: dsl
        name: "spring-boot"
        dsl:
          - "status_code==200 && (\"116323821\" == mmh3(base64_py(body)))"


      - type: dsl
        name: "cnservers-llc"
        dsl:
          - "status_code==200 && (\"-235701012\" == mmh3(base64_py(body)))"

      - type: dsl
        name: "atlassian"
        dsl:
          - "status_code==200 && (\"743365239\" == mmh3(base64_py(body)))"

      - type: dsl
        name: "chainpoint"
        dsl:
          - "status_code==200 && (\"2128230701\" == mmh3(base64_py(body)))"

      - type: dsl
        name: "lacie"
        dsl:
          - "status_code==200 && (\"-1277814690\" == mmh3(base64_py(body)))"

      - type: dsl
        name: "parse"
        dsl:
          - "status_code==200 && (\"246145559\" == mmh3(base64_py(body)))"

      - type: dsl
        name: "atlassian"
        dsl:
          - "status_code==200 && (\"628535358\" == mmh3(base64_py(body)))"

      - type: dsl
        name: "jira"
        dsl:
          - "status_code==200 && (\"855273746\" == mmh3(base64_py(body)))"

      - type: dsl
        name: "avigilon"
        dsl:
          - "status_code==200 && (\"1318124267\" == mmh3(base64_py(body)))"

      - type: dsl
        name: "atlassian-confluence"
        dsl:
          - "status_code==200 && (\"-305179312\" == mmh3(base64_py(body)))"

      - type: dsl
        name: "openstack"
        dsl:
          - "status_code==200 && (\"786533217\" == mmh3(base64_py(body)))"

      - type: dsl
        name: "pi-star"
        dsl:
          - "status_code==200 && (\"432733105\" == mmh3(base64_py(body)))"

      - type: dsl
        name: "atlassian"
        dsl:
          - "status_code==200 && (\"705143395\" == mmh3(base64_py(body)))"

      - type: dsl
        name: "angular-io-angularjs"
        dsl:
          - "status_code==200 && (\"-1255347784\" == mmh3(base64_py(body)))"

      - type: dsl
        name: "xampp"
        dsl:
          - "status_code==200 && (\"-1275226814\" == mmh3(base64_py(body)))"

      - type: dsl
        name: "react"
        dsl:
          - "status_code==200 && (\"-2009722838\" == mmh3(base64_py(body)))"

      - type: dsl
        name: "atlassian-jira"
        dsl:
          - "status_code==200 && (\"981867722\" == mmh3(base64_py(body)))"

      - type: dsl
        name: "openstack"
        dsl:
          - "status_code==200 && (\"-923088984\" == mmh3(base64_py(body)))"

      - type: dsl
        name: "aplikasi"
        dsl:
          - "status_code==200 && (\"494866796\" == mmh3(base64_py(body)))"

      - type: dsl
        name: "ubiquiti-aircube"
        dsl:
          - "status_code==200 && (\"1249285083\" == mmh3(base64_py(body)))"

      - type: dsl
        name: "atlassian-bamboo"
        dsl:
          - "status_code==200 && (\"-1379982221\" == mmh3(base64_py(body)))"

      - type: dsl
        name: "exostar-managed-access-gateway"
        dsl:
          - "status_code==200 && (\"420473080\" == mmh3(base64_py(body)))"

      - type: dsl
        name: "atlassian-confluence"
        dsl:
          - "status_code==200 && (\"-1642532491\" == mmh3(base64_py(body)))"

      - type: dsl
        name: "cisco-meraki"
        dsl:
          - "status_code==200 && (\"163842882\" == mmh3(base64_py(body)))"

      - type: dsl
        name: "archivematica"
        dsl:
          - "status_code==200 && (\"-1378182799\" == mmh3(base64_py(body)))"

      - type: dsl
        name: "tcn"
        dsl:
          - "status_code==200 && (\"-702384832\" == mmh3(base64_py(body)))"

      - type: dsl
        name: "cx"
        dsl:
          - "status_code==200 && (\"-532394952\" == mmh3(base64_py(body)))"

      - type: dsl
        name: "ace"
        dsl:
          - "status_code==200 && (\"-183163807\" == mmh3(base64_py(body)))"

      - type: dsl
        name: "atlassian-jira"
        dsl:
          - "status_code==200 && (\"552727997\" == mmh3(base64_py(body)))"

      - type: dsl
        name: "netdata"
        dsl:
          - "status_code==200 && (\"1302486561\" == mmh3(base64_py(body)))"

      - type: dsl
        name: "opengeo-suite"
        dsl:
          - "status_code==200 && (\"-609520537\" == mmh3(base64_py(body)))"

      - type: dsl
        name: "dgraph-ratel"
        dsl:
          - "status_code==200 && (\"-1961046099\" == mmh3(base64_py(body)))"

      - type: dsl
        name: "atlassian-jira"
        dsl:
          - "status_code==200 && (\"-1581907337\" == mmh3(base64_py(body)))"

      - type: dsl
        name: "material-dashboard"
        dsl:
          - "status_code==200 && (\"1913538826\" == mmh3(base64_py(body)))"

      - type: dsl
        name: "form.io"
        dsl:
          - "status_code==200 && (\"1319699698\" == mmh3(base64_py(body)))"

      - type: dsl
        name: "kubeflow"
        dsl:
          - "status_code==200 && (\"-1203021870\" == mmh3(base64_py(body)))"

      - type: dsl
        name: "netdata-dashboard"
        dsl:
          - "status_code==200 && (\"-182423204\" == mmh3(base64_py(body)))"

      - type: dsl
        name: "caprover"
        dsl:
          - "status_code==200 && (\"988422585\" == mmh3(base64_py(body)))"

      - type: dsl
        name: "wijungle"
        dsl:
          - "status_code==200 && (\"2113497004\" == mmh3(base64_py(body)))"

      - type: dsl
        name: "onera"
        dsl:
          - "status_code==200 && (\"1234311970\" == mmh3(base64_py(body)))"

      - type: dsl
        name: "smartping"
        dsl:
          - "status_code==200 && (\"430582574\" == mmh3(base64_py(body)))"

      - type: dsl
        name: "openstack"
        dsl:
          - "status_code==200 && (\"1232596212\" == mmh3(base64_py(body)))"

      - type: dsl
        name: "netdata-dashboard"
        dsl:
          - "status_code==200 && (\"1585145626\" == mmh3(base64_py(body)))"

      - type: dsl
        name: "fritz!box"
        dsl:
          - "status_code==200 && (\"-219752612\" == mmh3(base64_py(body)))"

      - type: dsl
        name: "ubiquiti-airos"
        dsl:
          - "status_code==200 && (\"-697231354\" == mmh3(base64_py(body)))"

      - type: dsl
        name: "fortinet-forticlient"
        dsl:
          - "status_code==200 && (\"945408572\" == mmh3(base64_py(body)))"

      - type: dsl
        name: "outlook-web-application"
        dsl:
          - "status_code==200 && (\"1768726119\" == mmh3(base64_py(body)))"

      - type: dsl
        name: "huawei-claro"
        dsl:
          - "status_code==200 && (\"2109473187\" == mmh3(base64_py(body)))"

      - type: dsl
        name: "asus-aicloud"
        dsl:
          - "status_code==200 && (\"552592949\" == mmh3(base64_py(body)))"

      - type: dsl
        name: "sonicwall"
        dsl:
          - "status_code==200 && (\"631108382\" == mmh3(base64_py(body)))"

      - type: dsl
        name: "google"
        dsl:
          - "status_code==200 && (\"708578229\" == mmh3(base64_py(body)))"

      - type: dsl
        name: "plesk"
        dsl:
          - "status_code==200 && (\"-134375033\" == mmh3(base64_py(body)))"

      - type: dsl
        name: "dahua-storm-ip-camera"
        dsl:
          - "status_code==200 && (\"2019488876\" == mmh3(base64_py(body)))"

      - type: dsl
        name: "huawei-adsl -router"
        dsl:
          - "status_code==200 && (\"-1395400951\" == mmh3(base64_py(body)))"

      - type: dsl
        name: "sophos-cyberoam-appliance"
        dsl:
          - "status_code==200 && (\"1601194732\" == mmh3(base64_py(body)))"

      - type: dsl
        name: "lancom-systems"
        dsl:
          - "status_code==200 && (\"-325082670\" == mmh3(base64_py(body)))"

      - type: dsl
        name: "plesk"
        dsl:
          - "status_code==200 && (\"-1050786453\" == mmh3(base64_py(body)))"

      - type: dsl
        name: "tilginab-homegateway"
        dsl:
          - "status_code==200 && (\"-1346447358\" == mmh3(base64_py(body)))"

      - type: dsl
        name: "supermicro-intelligent-management-ipmi"
        dsl:
          - "status_code==200 && (\"1410610129\" == mmh3(base64_py(body)))"

      - type: dsl
        name: "zyxel-zywall"
        dsl:
          - "status_code==200 && (\"-440644339\" == mmh3(base64_py(body)))"

      - type: dsl
        name: "dell-sonicwall"
        dsl:
          - "status_code==200 && (\"363324987\" == mmh3(base64_py(body)))"

      - type: dsl
        name: "ubiquiti-login-portals"
        dsl:
          - "status_code==200 && (\"-1446794564\" == mmh3(base64_py(body)))"

      - type: dsl
        name: "sophos-user-portal"
        dsl:
          - "status_code==200 && (\"1045696447\" == mmh3(base64_py(body)))"

      - type: dsl
        name: "apache-tomcat"
        dsl:
          - "status_code==200 && (\"-297069493\" == mmh3(base64_py(body)))"

      - type: dsl
        name: "openvpn"
        dsl:
          - "status_code==200 && (\"396533629\" == mmh3(base64_py(body)))"

      - type: dsl
        name: "cyberoam"
        dsl:
          - "status_code==200 && (\"1462981117\" == mmh3(base64_py(body)))"

      - type: dsl
        name: "asp.net-favicon"
        dsl:
          - "status_code==200 && (\"1772087922\" == mmh3(base64_py(body)))"

      - type: dsl
        name: "technicolor"
        dsl:
          - "status_code==200 && (\"1594377337\" == mmh3(base64_py(body)))"

      - type: dsl
        name: "vodafone-technicolor"
        dsl:
          - "status_code==200 && (\"165976831\" == mmh3(base64_py(body)))"

      - type: dsl
        name: "ubnt-router-ui"
        dsl:
          - "status_code==200 && (\"-1677255344\" == mmh3(base64_py(body)))"

      - type: dsl
        name: "intelbras-wireless"
        dsl:
          - "status_code==200 && (\"-359621743\" == mmh3(base64_py(body)))"

      - type: dsl
        name: "kerio-connect-webmail"
        dsl:
          - "status_code==200 && (\"-677167908\" == mmh3(base64_py(body)))"

      - type: dsl
        name: "big-ip"
        dsl:
          - "status_code==200 && (\"878647854\" == mmh3(base64_py(body)))"

      - type: dsl
        name: "microsoft-owa"
        dsl:
          - "status_code==200 && (\"442749392\" == mmh3(base64_py(body)))"

      - type: dsl
        name: "pfsense"
        dsl:
          - "status_code==200 && (\"1405460984\" == mmh3(base64_py(body)))"

      - type: dsl
        name: "ikuai-networks"
        dsl:
          - "status_code==200 && (\"-271448102\" == mmh3(base64_py(body)))"

      - type: dsl
        name: "dlink-webcam"
        dsl:
          - "status_code==200 && (\"31972968\" == mmh3(base64_py(body)))"

      - type: dsl
        name: "3cx-phone-system"
        dsl:
          - "status_code==200 && (\"970132176\" == mmh3(base64_py(body)))"

      - type: dsl
        name: "bluehost"
        dsl:
          - "status_code==200 && (\"-1119613926\" == mmh3(base64_py(body)))"

      - type: dsl
        name: "sangfor"
        dsl:
          - "status_code==200 && (\"123821839\" == mmh3(base64_py(body)))"

      - type: dsl
        name: "zte-corporation-gateway-appliance"
        dsl:
          - "status_code==200 && (\"459900502\" == mmh3(base64_py(body)))"

      - type: dsl
        name: "ruckus-wireless"
        dsl:
          - "status_code==200 && (\"-2069844696\" == mmh3(base64_py(body)))"

      - type: dsl
        name: "bitnami"
        dsl:
          - "status_code==200 && (\"-1607644090\" == mmh3(base64_py(body)))"

      - type: dsl
        name: "juniper-device-manager"
        dsl:
          - "status_code==200 && (\"2141724739\" == mmh3(base64_py(body)))"

      - type: dsl
        name: "technicolor-gateway"
        dsl:
          - "status_code==200 && (\"1835479497\" == mmh3(base64_py(body)))"

      - type: dsl
        name: "gitlab"
        dsl:
          - "status_code==200 && (\"1278323681\" == mmh3(base64_py(body)))"

      - type: dsl
        name: "netasq-secure-stormshield"
        dsl:
          - "status_code==200 && (\"-1929912510\" == mmh3(base64_py(body)))"

      - type: dsl
        name: "vmware-horizon"
        dsl:
          - "status_code==200 && (\"-1255992602\" == mmh3(base64_py(body)))"

      - type: dsl
        name: "vmware-horizon"
        dsl:
          - "status_code==200 && (\"1895360511\" == mmh3(base64_py(body)))"

      - type: dsl
        name: "vmware-horizon"
        dsl:
          - "status_code==200 && (\"-991123252\" == mmh3(base64_py(body)))"

      - type: dsl
        name: "vmware-secure-file-transfer"
        dsl:
          - "status_code==200 && (\"1642701741\" == mmh3(base64_py(body)))"

      - type: dsl
        name: "sap-netweaver"
        dsl:
          - "status_code==200 && (\"-266008933\" == mmh3(base64_py(body)))"

      - type: dsl
        name: "sap-id-service"
        dsl:
          - "status_code==200 && (\"-1967743928\" == mmh3(base64_py(body)))"

      - type: dsl
        name: "sap-conversational-ai"
        dsl:
          - "status_code==200 && (\"1347937389\" == mmh3(base64_py(body)))"

      - type: dsl
        name: "palo-alto-login-portal"
        dsl:
          - "status_code==200 && (\"602431586\" == mmh3(base64_py(body)))"

      - type: dsl
        name: "palo-alto-networks"
        dsl:
          - "status_code==200 && (\"-318947884\" == mmh3(base64_py(body)))"

      - type: dsl
        name: "outlook-web-application"
        dsl:
          - "status_code==200 && (\"1356662359\" == mmh3(base64_py(body)))"

      - type: dsl
        name: "webmin"
        dsl:
          - "status_code==200 && (\"1453890729\" == mmh3(base64_py(body)))"

      - type: dsl
        name: "docker"
        dsl:
          - "status_code==200 && (\"-1814887000\" == mmh3(base64_py(body)))"

      - type: dsl
        name: "docker"
        dsl:
          - "status_code==200 && (\"1937209448\" == mmh3(base64_py(body)))"

      - type: dsl
        name: "amazon"
        dsl:
          - "status_code==200 && (\"-1544605732\" == mmh3(base64_py(body)))"

      - type: dsl
        name: "amazon"
        dsl:
          - "status_code==200 && (\"716989053\" == mmh3(base64_py(body)))"

      - type: dsl
        name: "phpmyadmin"
        dsl:
          - "status_code==200 && (\"-1010568750\" == mmh3(base64_py(body)))"

      - type: dsl
        name: "zhejiang-uniview-technologies"
        dsl:
          - "status_code==200 && (\"-1240222446\" == mmh3(base64_py(body)))"

      - type: dsl
        name: "isp-manager"
        dsl:
          - "status_code==200 && (\"-986678507\" == mmh3(base64_py(body)))"

      - type: dsl
        name: "axis-network-cameras"
        dsl:
          - "status_code==200 && (\"-1616143106\" == mmh3(base64_py(body)))"

      - type: dsl
        name: "roundcube-webmail"
        dsl:
          - "status_code==200 && (\"-976235259\" == mmh3(base64_py(body)))"

      - type: dsl
        name: "unifi-video-controller-airvision"
        dsl:
          - "status_code==200 && (\"768816037\" == mmh3(base64_py(body)))"

      - type: dsl
        name: "pfsense"
        dsl:
          - "status_code==200 && (\"1015545776\" == mmh3(base64_py(body)))"

      - type: dsl
        name: "freebox-os"
        dsl:
          - "status_code==200 && (\"1838417872\" == mmh3(base64_py(body)))"

      - type: dsl
        name: "hxxps"
        dsl:
          - "status_code==200 && (\"1188645141\" == mmh3(base64_py(body)))"

      - type: dsl
        name: "keenetic"
        dsl:
          - "status_code==200 && (\"547282364\" == mmh3(base64_py(body)))"

      - type: dsl
        name: "sierra-wireless-ace-manager-airlink"
        dsl:
          - "status_code==200 && (\"-1571472432\" == mmh3(base64_py(body)))"

      - type: dsl
        name: "synology-diskstation"
        dsl:
          - "status_code==200 && (\"149371702\" == mmh3(base64_py(body)))"

      - type: dsl
        name: "instar-ip-cameras"
        dsl:
          - "status_code==200 && (\"-1169314298\" == mmh3(base64_py(body)))"

      - type: dsl
        name: "webmin"
        dsl:
          - "status_code==200 && (\"-1038557304\" == mmh3(base64_py(body)))"

      - type: dsl
        name: "octoprint-3d-printer"
        dsl:
          - "status_code==200 && (\"1307375944\" == mmh3(base64_py(body)))"

      - type: dsl
        name: "webmin"
        dsl:
          - "status_code==200 && (\"1280907310\" == mmh3(base64_py(body)))"

      - type: dsl
        name: "vesta-hosting-control-panel"
        dsl:
          - "status_code==200 && (\"1954835352\" == mmh3(base64_py(body)))"

      - type: dsl
        name: "farming-simulator-dedicated-server"
        dsl:
          - "status_code==200 && (\"509789953\" == mmh3(base64_py(body)))"

      - type: dsl
        name: "residential-gateway"
        dsl:
          - "status_code==200 && (\"-1933493443\" == mmh3(base64_py(body)))"

      - type: dsl
        name: "cpanel-login"
        dsl:
          - "status_code==200 && (\"1993518473\" == mmh3(base64_py(body)))"

      - type: dsl
        name: "arris"
        dsl:
          - "status_code==200 && (\"-1477563858\" == mmh3(base64_py(body)))"

      - type: dsl
        name: "plex-server"
        dsl:
          - "status_code==200 && (\"-895890586\" == mmh3(base64_py(body)))"

      - type: dsl
        name: "dlink-webcam"
        dsl:
          - "status_code==200 && (\"-1354933624\" == mmh3(base64_py(body)))"

      - type: dsl
        name: "deluge"
        dsl:
          - "status_code==200 && (\"944969688\" == mmh3(base64_py(body)))"

      - type: dsl
        name: "webmin"
        dsl:
          - "status_code==200 && (\"479413330\" == mmh3(base64_py(body)))"

      - type: dsl
        name: "cambium-networks"
        dsl:
          - "status_code==200 && (\"-435817905\" == mmh3(base64_py(body)))"

      - type: dsl
        name: "plesk"
        dsl:
          - "status_code==200 && (\"-981606721\" == mmh3(base64_py(body)))"

      - type: dsl
        name: "dahua-storm-ip-camera"
        dsl:
          - "status_code==200 && (\"833190513\" == mmh3(base64_py(body)))"

      - type: dsl
        name: "10"
        dsl:
          - "status_code==200 && (\"-1314864135\" == mmh3(base64_py(body)))"

      - type: dsl
        name: "parallels-plesk-panel"
        dsl:
          - "status_code==200 && (\"-652508439\" == mmh3(base64_py(body)))"

      - type: dsl
        name: "fireware-watchguard"
        dsl:
          - "status_code==200 && (\"-569941107\" == mmh3(base64_py(body)))"

      - type: dsl
        name: "shock&innovation-netis-setup"
        dsl:
          - "status_code==200 && (\"1326164945\" == mmh3(base64_py(body)))"

      - type: dsl
        name: "cacaoweb"
        dsl:
          - "status_code==200 && (\"-1738184811\" == mmh3(base64_py(body)))"

      - type: dsl
        name: "loxone-automation"
        dsl:
          - "status_code==200 && (\"904434662\" == mmh3(base64_py(body)))"

      - type: dsl
        name: "hp-printer"
        dsl:
          - "status_code==200 && (\"905744673\" == mmh3(base64_py(body)))"

      - type: dsl
        name: "netflix"
        dsl:
          - "status_code==200 && (\"902521196\" == mmh3(base64_py(body)))"

      - type: dsl
        name: "linksys-smart-wi-fi"
        dsl:
          - "status_code==200 && (\"-2063036701\" == mmh3(base64_py(body)))"

      - type: dsl
        name: "lwip-a-lightweight-tcp-ip-stack"
        dsl:
          - "status_code==200 && (\"-1205024243\" == mmh3(base64_py(body)))"

      - type: dsl
        name: "hitron-technologies"
        dsl:
          - "status_code==200 && (\"607846949\" == mmh3(base64_py(body)))"

      - type: dsl
        name: "dahua-storm-dvr"
        dsl:
          - "status_code==200 && (\"1281253102\" == mmh3(base64_py(body)))"

      - type: dsl
        name: "mobotix-camera"
        dsl:
          - "status_code==200 && (\"661332347\" == mmh3(base64_py(body)))"

      - type: dsl
        name: "blue-iris-webcam"
        dsl:
          - "status_code==200 && (\"-520888198\" == mmh3(base64_py(body)))"

      - type: dsl
        name: "vigor-router"
        dsl:
          - "status_code==200 && (\"104189364\" == mmh3(base64_py(body)))"

      - type: dsl
        name: "alibaba-cloud-block-page"
        dsl:
          - "status_code==200 && (\"1227052603\" == mmh3(base64_py(body)))"

      - type: dsl
        name: "dd-wrt-milli-httpd"
        dsl:
          - "status_code==200 && (\"252728887\" == mmh3(base64_py(body)))"

      - type: dsl
        name: "mitel-networks-micollab-end-user-portal"
        dsl:
          - "status_code==200 && (\"-1922044295\" == mmh3(base64_py(body)))"

      - type: dsl
        name: "dlink-webcam"
        dsl:
          - "status_code==200 && (\"1221759509\" == mmh3(base64_py(body)))"

      - type: dsl
        name: "dlink-router"
        dsl:
          - "status_code==200 && (\"1037387972\" == mmh3(base64_py(body)))"

      - type: dsl
        name: "prtg-network-monitor"
        dsl:
          - "status_code==200 && (\"-655683626\" == mmh3(base64_py(body)))"

      - type: dsl
        name: "elastic-database"
        dsl:
          - "status_code==200 && (\"1611729805\" == mmh3(base64_py(body)))"

      - type: dsl
        name: "dlink-webcam"
        dsl:
          - "status_code==200 && (\"1144925962\" == mmh3(base64_py(body)))"

      - type: dsl
        name: "wildfly"
        dsl:
          - "status_code==200 && (\"-1666561833\" == mmh3(base64_py(body)))"

      - type: dsl
        name: "cisco-meraki-dashboard"
        dsl:
          - "status_code==200 && (\"804949239\" == mmh3(base64_py(body)))"

      - type: dsl
        name: "workday"
        dsl:
          - "status_code==200 && (\"-459291760\" == mmh3(base64_py(body)))"

      - type: dsl
        name: "justhost"
        dsl:
          - "status_code==200 && (\"1734609466\" == mmh3(base64_py(body)))"

      - type: dsl
        name: "baidu-ip-error-page"
        dsl:
          - "status_code==200 && (\"-1507567067\" == mmh3(base64_py(body)))"

      - type: dsl
        name: "intelbras-sa"
        dsl:
          - "status_code==200 && (\"2006716043\" == mmh3(base64_py(body)))"

      - type: dsl
        name: "yii-php-framework-default-favicon"
        dsl:
          - "status_code==200 && (\"-1298108480\" == mmh3(base64_py(body)))"

      - type: dsl
        name: "truvision-nvr-interlogix"
        dsl:
          - "status_code==200 && (\"1782271534\" == mmh3(base64_py(body)))"

      - type: dsl
        name: "redmine"
        dsl:
          - "status_code==200 && (\"603314\" == mmh3(base64_py(body)))"

      - type: dsl
        name: "phpmyadmin"
        dsl:
          - "status_code==200 && (\"-476231906\" == mmh3(base64_py(body)))"

      - type: dsl
        name: "cisco-eg"
        dsl:
          - "status_code==200 && (\"-646322113\" == mmh3(base64_py(body)))"

      - type: dsl
        name: "jetty-"
        dsl:
          - "status_code==200 && (\"-629047854\" == mmh3(base64_py(body)))"

      - type: dsl
        name: "luma-surveillance"
        dsl:
          - "status_code==200 && (\"-1351901211\" == mmh3(base64_py(body)))"

      - type: dsl
        name: "parallels-plesk-panel"
        dsl:
          - "status_code==200 && (\"-519765377\" == mmh3(base64_py(body)))"

      - type: dsl
        name: "hp-printer-server"
        dsl:
          - "status_code==200 && (\"-2144363468\" == mmh3(base64_py(body)))"

      - type: dsl
        name: "metasploit"
        dsl:
          - "status_code==200 && (\"-127886975\" == mmh3(base64_py(body)))"

      - type: dsl
        name: "metasploit"
        dsl:
          - "status_code==200 && (\"1139788073\" == mmh3(base64_py(body)))"

      - type: dsl
        name: "metasploit"
        dsl:
          - "status_code==200 && (\"-1235192469\" == mmh3(base64_py(body)))"

      - type: dsl
        name: "alibi-nvr"
        dsl:
          - "status_code==200 && (\"1876585825\" == mmh3(base64_py(body)))"

      - type: dsl
        name: "sangfor"
        dsl:
          - "status_code==200 && (\"-1810847295\" == mmh3(base64_py(body)))"

      - type: dsl
        name: "websockets-test-page-eg"
        dsl:
          - "status_code==200 && (\"-291579889\" == mmh3(base64_py(body)))"

      - type: dsl
        name: "macos-server-apple"
        dsl:
          - "status_code==200 && (\"1629518721\" == mmh3(base64_py(body)))"

      - type: dsl
        name: "openrg"
        dsl:
          - "status_code==200 && (\"-986816620\" == mmh3(base64_py(body)))"

      - type: dsl
        name: "cisco-router"
        dsl:
          - "status_code==200 && (\"-299287097\" == mmh3(base64_py(body)))"

      - type: dsl
        name: "sangfor"
        dsl:
          - "status_code==200 && (\"-1926484046\" == mmh3(base64_py(body)))"

      - type: dsl
        name: "herospeed-digital-technology-co"
        dsl:
          - "status_code==200 && (\"-873627015\" == mmh3(base64_py(body)))"

      - type: dsl
        name: "nomadix-access-gateway"
        dsl:
          - "status_code==200 && (\"2071993228\" == mmh3(base64_py(body)))"

      - type: dsl
        name: "gitlab"
        dsl:
          - "status_code==200 && (\"516963061\" == mmh3(base64_py(body)))"

      - type: dsl
        name: "magento"
        dsl:
          - "status_code==200 && (\"-38580010\" == mmh3(base64_py(body)))"

      - type: dsl
        name: "mk-auth"
        dsl:
          - "status_code==200 && (\"1490343308\" == mmh3(base64_py(body)))"

      - type: dsl
        name: "shoutcast-server"
        dsl:
          - "status_code==200 && (\"-632583950\" == mmh3(base64_py(body)))"

      - type: dsl
        name: "fireeye"
        dsl:
          - "status_code==200 && (\"95271369\" == mmh3(base64_py(body)))"

      - type: dsl
        name: "fireeye"
        dsl:
          - "status_code==200 && (\"1476335317\" == mmh3(base64_py(body)))"

      - type: dsl
        name: "fireeye"
        dsl:
          - "status_code==200 && (\"-842192932\" == mmh3(base64_py(body)))"

      - type: dsl
        name: "fireeye"
        dsl:
          - "status_code==200 && (\"105083909\" == mmh3(base64_py(body)))"

      - type: dsl
        name: "fireeye"
        dsl:
          - "status_code==200 && (\"240606739\" == mmh3(base64_py(body)))"

      - type: dsl
        name: "fireeye"
        dsl:
          - "status_code==200 && (\"2121539357\" == mmh3(base64_py(body)))"

      - type: dsl
        name: "adobe-campaign-classic"
        dsl:
          - "status_code==200 && (\"-333791179\" == mmh3(base64_py(body)))"

      - type: dsl
        name: "xampp"
        dsl:
          - "status_code==200 && (\"-1437701105\" == mmh3(base64_py(body)))"

      - type: dsl
        name: "niagara-web-server"
        dsl:
          - "status_code==200 && (\"-676077969\" == mmh3(base64_py(body)))"

      - type: dsl
        name: "technicolor"
        dsl:
          - "status_code==200 && (\"-2138771289\" == mmh3(base64_py(body)))"

      - type: dsl
        name: "hitron-technologies-inc"
        dsl:
          - "status_code==200 && (\"711742418\" == mmh3(base64_py(body)))"

      - type: dsl
        name: "ibm-notes"
        dsl:
          - "status_code==200 && (\"728788645\" == mmh3(base64_py(body)))"

      - type: dsl
        name: "barracuda"
        dsl:
          - "status_code==200 && (\"1436966696\" == mmh3(base64_py(body)))"

      - type: dsl
        name: "servicenow"
        dsl:
          - "status_code==200 && (\"86919334\" == mmh3(base64_py(body)))"

      - type: dsl
        name: "openfire-admin-console"
        dsl:
          - "status_code==200 && (\"1211608009\" == mmh3(base64_py(body)))"

      - type: dsl
        name: "hp-ilo"
        dsl:
          - "status_code==200 && (\"2059618623\" == mmh3(base64_py(body)))"

      - type: dsl
        name: "sunny-webbox"
        dsl:
          - "status_code==200 && (\"1975413433\" == mmh3(base64_py(body)))"

      - type: dsl
        name: "zyxel"
        dsl:
          - "status_code==200 && (\"943925975\" == mmh3(base64_py(body)))"

      - type: dsl
        name: "huawei"
        dsl:
          - "status_code==200 && (\"281559989\" == mmh3(base64_py(body)))"

      - type: dsl
        name: "tenda-web-master"
        dsl:
          - "status_code==200 && (\"-2145085239\" == mmh3(base64_py(body)))"

      - type: dsl
        name: "prometheus-time-series-collection-and-processing-server"
        dsl:
          - "status_code==200 && (\"-1399433489\" == mmh3(base64_py(body)))"

      - type: dsl
        name: "wdcp-cloud-host-management-system"
        dsl:
          - "status_code==200 && (\"1786752597\" == mmh3(base64_py(body)))"

      - type: dsl
        name: "domoticz-home-automation"
        dsl:
          - "status_code==200 && (\"90680708\" == mmh3(base64_py(body)))"

      - type: dsl
        name: "tableau"
        dsl:
          - "status_code==200 && (\"-1441956789\" == mmh3(base64_py(body)))"

      - type: dsl
        name: "openwrt-luci"
        dsl:
          - "status_code==200 && (\"-675839242\" == mmh3(base64_py(body)))"

      - type: dsl
        name: "ubiquiti-airos"
        dsl:
          - "status_code==200 && (\"1020814938\" == mmh3(base64_py(body)))"

      - type: dsl
        name: "mdaemon-webmail"
        dsl:
          - "status_code==200 && (\"-766957661\" == mmh3(base64_py(body)))"

      - type: dsl
        name: "teltonika"
        dsl:
          - "status_code==200 && (\"119741608\" == mmh3(base64_py(body)))"

      - type: dsl
        name: "entrolink"
        dsl:
          - "status_code==200 && (\"1973665246\" == mmh3(base64_py(body)))"

      - type: dsl
        name: "windriver-webserver"
        dsl:
          - "status_code==200 && (\"74935566\" == mmh3(base64_py(body)))"

      - type: dsl
        name: "microhard-systems"
        dsl:
          - "status_code==200 && (\"-1723752240\" == mmh3(base64_py(body)))"

      - type: dsl
        name: "skype"
        dsl:
          - "status_code==200 && (\"-1807411396\" == mmh3(base64_py(body)))"

      - type: dsl
        name: "teltonika"
        dsl:
          - "status_code==200 && (\"-1612496354\" == mmh3(base64_py(body)))"

      - type: dsl
        name: "eltex-router"
        dsl:
          - "status_code==200 && (\"1877797890\" == mmh3(base64_py(body)))"

      - type: dsl
        name: "bintec-elmeg"
        dsl:
          - "status_code==200 && (\"-375623619\" == mmh3(base64_py(body)))"

      - type: dsl
        name: "syncthru-web-service-printers"
        dsl:
          - "status_code==200 && (\"1483097076\" == mmh3(base64_py(body)))"

      - type: dsl
        name: "boaserver"
        dsl:
          - "status_code==200 && (\"1169183049\" == mmh3(base64_py(body)))"

      - type: dsl
        name: "securepoint"
        dsl:
          - "status_code==200 && (\"1051648103\" == mmh3(base64_py(body)))"

      - type: dsl
        name: "moodle"
        dsl:
          - "status_code==200 && (\"-438482901\" == mmh3(base64_py(body)))"

      - type: dsl
        name: "radix"
        dsl:
          - "status_code==200 && (\"-1492966240\" == mmh3(base64_py(body)))"

      - type: dsl
        name: "cradlepoint-technology-router"
        dsl:
          - "status_code==200 && (\"1466912879\" == mmh3(base64_py(body)))"

      - type: dsl
        name: "drupal"
        dsl:
          - "status_code==200 && (\"-167656799\" == mmh3(base64_py(body)))"

      - type: dsl
        name: "blackboard"
        dsl:
          - "status_code==200 && (\"-1593651747\" == mmh3(base64_py(body)))"

      - type: dsl
        name: "jupyter-notebook"
        dsl:
          - "status_code==200 && (\"-895963602\" == mmh3(base64_py(body)))"

      - type: dsl
        name: "hostmonster-web-hosting"
        dsl:
          - "status_code==200 && (\"-972810761\" == mmh3(base64_py(body)))"

      - type: dsl
        name: "d-link-router-network"
        dsl:
          - "status_code==200 && (\"1703788174\" == mmh3(base64_py(body)))"

      - type: dsl
        name: "rocket-chat"
        dsl:
          - "status_code==200 && (\"225632504\" == mmh3(base64_py(body)))"

      - type: dsl
        name: "mofinetwork"
        dsl:
          - "status_code==200 && (\"-1702393021\" == mmh3(base64_py(body)))"

      - type: dsl
        name: "zabbix"
        dsl:
          - "status_code==200 && (\"892542951\" == mmh3(base64_py(body)))"

      - type: dsl
        name: "totolink-network"
        dsl:
          - "status_code==200 && (\"547474373\" == mmh3(base64_py(body)))"

      - type: dsl
        name: "ossia-provision-sr"
        dsl:
          - "status_code==200 && (\"-374235895\" == mmh3(base64_py(body)))"

      - type: dsl
        name: "cpanel-login"
        dsl:
          - "status_code==200 && (\"1544230796\" == mmh3(base64_py(body)))"

      - type: dsl
        name: "d-link-router-network"
        dsl:
          - "status_code==200 && (\"517158172\" == mmh3(base64_py(body)))"

      - type: dsl
        name: "jeedom-home-automation"
        dsl:
          - "status_code==200 && (\"462223993\" == mmh3(base64_py(body)))"

      - type: dsl
        name: "jboss-application-server-7"
        dsl:
          - "status_code==200 && (\"937999361\" == mmh3(base64_py(body)))"

      - type: dsl
        name: "niagara-web-server-tridium"
        dsl:
          - "status_code==200 && (\"1991562061\" == mmh3(base64_py(body)))"

      - type: dsl
        name: "solarwinds-serv-u-ftp-server"
        dsl:
          - "status_code==200 && (\"812385209\" == mmh3(base64_py(body)))"

      - type: dsl
        name: "aruba-virtual-controller"
        dsl:
          - "status_code==200 && (\"1142227528\" == mmh3(base64_py(body)))"

      - type: dsl
        name: "dell"
        dsl:
          - "status_code==200 && (\"-1153950306\" == mmh3(base64_py(body)))"

      - type: dsl
        name: "remobjects-sdk-remoting-sdk"
        dsl:
          - "status_code==200 && (\"72005642\" == mmh3(base64_py(body)))"

      - type: dsl
        name: "zyxel-zywall"
        dsl:
          - "status_code==200 && (\"-484708885\" == mmh3(base64_py(body)))"

      - type: dsl
        name: "visualsvn-server"
        dsl:
          - "status_code==200 && (\"706602230\" == mmh3(base64_py(body)))"

      - type: dsl
        name: "jboss"
        dsl:
          - "status_code==200 && (\"-656811182\" == mmh3(base64_py(body)))"

      - type: dsl
        name: "starface-voip-software"
        dsl:
          - "status_code==200 && (\"-332324409\" == mmh3(base64_py(body)))"

      - type: dsl
        name: "netis-network-devices"
        dsl:
          - "status_code==200 && (\"-594256627\" == mmh3(base64_py(body)))"

      - type: dsl
        name: "whm"
        dsl:
          - "status_code==200 && (\"-649378830\" == mmh3(base64_py(body)))"

      - type: dsl
        name: "tandberg"
        dsl:
          - "status_code==200 && (\"97604680\" == mmh3(base64_py(body)))"

      - type: dsl
        name: "ghost-cms"
        dsl:
          - "status_code==200 && (\"-1015932800\" == mmh3(base64_py(body)))"

      - type: dsl
        name: "avtech-ip-surveillance-camera"
        dsl:
          - "status_code==200 && (\"-194439630\" == mmh3(base64_py(body)))"

      - type: dsl
        name: "liferay-portal"
        dsl:
          - "status_code==200 && (\"129457226\" == mmh3(base64_py(body)))"

      - type: dsl
        name: "parallels-plesk-panel"
        dsl:
          - "status_code==200 && (\"-771764544\" == mmh3(base64_py(body)))"

      - type: dsl
        name: "odoo"
        dsl:
          - "status_code==200 && (\"-617743584\" == mmh3(base64_py(body)))"

      - type: dsl
        name: "polycom"
        dsl:
          - "status_code==200 && (\"77044418\" == mmh3(base64_py(body)))"

      - type: dsl
        name: "cake-php"
        dsl:
          - "status_code==200 && (\"980692677\" == mmh3(base64_py(body)))"

      - type: dsl
        name: "exacq"
        dsl:
          - "status_code==200 && (\"476213314\" == mmh3(base64_py(body)))"

      - type: dsl
        name: "checkpoint"
        dsl:
          - "status_code==200 && (\"794809961\" == mmh3(base64_py(body)))"

      - type: dsl
        name: "ubiquiti-unms"
        dsl:
          - "status_code==200 && (\"1157789622\" == mmh3(base64_py(body)))"

      - type: dsl
        name: "cpanel-login"
        dsl:
          - "status_code==200 && (\"1244636413\" == mmh3(base64_py(body)))"

      - type: dsl
        name: "worldclient-for-mdaemon"
        dsl:
          - "status_code==200 && (\"1985721423\" == mmh3(base64_py(body)))"

      - type: dsl
        name: "netport-software-dsl"
        dsl:
          - "status_code==200 && (\"-1124868062\" == mmh3(base64_py(body)))"

      - type: dsl
        name: "f5-big-ip"
        dsl:
          - "status_code==200 && (\"-335242539\" == mmh3(base64_py(body)))"

      - type: dsl
        name: "mailcow"
        dsl:
          - "status_code==200 && (\"2146763496\" == mmh3(base64_py(body)))"

      - type: dsl
        name: "qnap-nas-virtualization-station"
        dsl:
          - "status_code==200 && (\"-1041180225\" == mmh3(base64_py(body)))"

      - type: dsl
        name: "netgear"
        dsl:
          - "status_code==200 && (\"-1319025408\" == mmh3(base64_py(body)))"

      - type: dsl
        name: "gogs"
        dsl:
          - "status_code==200 && (\"917966895\" == mmh3(base64_py(body)))"

      - type: dsl
        name: "trendnet-ip-camera"
        dsl:
          - "status_code==200 && (\"512590457\" == mmh3(base64_py(body)))"

      - type: dsl
        name: "asustor"
        dsl:
          - "status_code==200 && (\"1678170702\" == mmh3(base64_py(body)))"

      - type: dsl
        name: "dahua"
        dsl:
          - "status_code==200 && (\"-1466785234\" == mmh3(base64_py(body)))"

      - type: dsl
        name: "discuz"
        dsl:
          - "status_code==200 && (\"-505448917\" == mmh3(base64_py(body)))"

      - type: dsl
        name: "wdcp-cloud-host-management-system"
        dsl:
          - "status_code==200 && (\"255892555\" == mmh3(base64_py(body)))"

      - type: dsl
        name: "joomla"
        dsl:
          - "status_code==200 && (\"1627330242\" == mmh3(base64_py(body)))"

      - type: dsl
        name: "smartermail"
        dsl:
          - "status_code==200 && (\"-1935525788\" == mmh3(base64_py(body)))"

      - type: dsl
        name: "seafile"
        dsl:
          - "status_code==200 && (\"-12700016\" == mmh3(base64_py(body)))"

      - type: dsl
        name: "bintec-elmeg"
        dsl:
          - "status_code==200 && (\"1770799630\" == mmh3(base64_py(body)))"

      - type: dsl
        name: "netgear-readynas"
        dsl:
          - "status_code==200 && (\"-137295400\" == mmh3(base64_py(body)))"

      - type: dsl
        name: "ipecs"
        dsl:
          - "status_code==200 && (\"-195508437\" == mmh3(base64_py(body)))"

      - type: dsl
        name: "bet365"
        dsl:
          - "status_code==200 && (\"-2116540786\" == mmh3(base64_py(body)))"

      - type: dsl
        name: "reolink"
        dsl:
          - "status_code==200 && (\"-38705358\" == mmh3(base64_py(body)))"

      - type: dsl
        name: "idera"
        dsl:
          - "status_code==200 && (\"-450254253\" == mmh3(base64_py(body)))"

      - type: dsl
        name: "proofpoint"
        dsl:
          - "status_code==200 && (\"-1630354993\" == mmh3(base64_py(body)))"

      - type: dsl
        name: "kerio-connect-webmail"
        dsl:
          - "status_code==200 && (\"-1678298769\" == mmh3(base64_py(body)))"

      - type: dsl
        name: "worldclient-mdaemon"
        dsl:
          - "status_code==200 && (\"-35107086\" == mmh3(base64_py(body)))"

      - type: dsl
        name: "realtek"
        dsl:
          - "status_code==200 && (\"2055322029\" == mmh3(base64_py(body)))"

      - type: dsl
        name: "ruijie-networks-login"
        dsl:
          - "status_code==200 && (\"-692947551\" == mmh3(base64_py(body)))"

      - type: dsl
        name: "askey-cable-modem"
        dsl:
          - "status_code==200 && (\"-1710631084\" == mmh3(base64_py(body)))"

      - type: dsl
        name: "askey-cable-modem"
        dsl:
          - "status_code==200 && (\"89321398\" == mmh3(base64_py(body)))"

      - type: dsl
        name: "jaws-web-server-ip-camera"
        dsl:
          - "status_code==200 && (\"90066852\" == mmh3(base64_py(body)))"

      - type: dsl
        name: "jaws-web-server-ip-camera"
        dsl:
          - "status_code==200 && (\"768231242\" == mmh3(base64_py(body)))"

      - type: dsl
        name: "homegrown-website-hosting"
        dsl:
          - "status_code==200 && (\"-421986013\" == mmh3(base64_py(body)))"

      - type: dsl
        name: "technicolor-thomson-speedtouch-network-adsl"
        dsl:
          - "status_code==200 && (\"156312019\" == mmh3(base64_py(body)))"

      - type: dsl
        name: "dvr-korean"
        dsl:
          - "status_code==200 && (\"-560297467\" == mmh3(base64_py(body)))"

      - type: dsl
        name: "joomla"
        dsl:
          - "status_code==200 && (\"-1950415971\" == mmh3(base64_py(body)))"

      - type: dsl
        name: "tp-link-network-device"
        dsl:
          - "status_code==200 && (\"1842351293\" == mmh3(base64_py(body)))"

      - type: dsl
        name: "salesforce"
        dsl:
          - "status_code==200 && (\"1433417005\" == mmh3(base64_py(body)))"

      - type: dsl
        name: "apache-haus"
        dsl:
          - "status_code==200 && (\"-632070065\" == mmh3(base64_py(body)))"

      - type: dsl
        name: "untangle"
        dsl:
          - "status_code==200 && (\"1103599349\" == mmh3(base64_py(body)))"

      - type: dsl
        name: "shenzhen-coship-electronics"
        dsl:
          - "status_code==200 && (\"224536051\" == mmh3(base64_py(body)))"

      - type: dsl
        name: "d-link-router-network"
        dsl:
          - "status_code==200 && (\"1038500535\" == mmh3(base64_py(body)))"

      - type: dsl
        name: "d-link-camera"
        dsl:
          - "status_code==200 && (\"-355305208\" == mmh3(base64_py(body)))"

      - type: dsl
        name: "kibana"
        dsl:
          - "status_code==200 && (\"-267431135\" == mmh3(base64_py(body)))"

      - type: dsl
        name: "kibana"
        dsl:
          - "status_code==200 && (\"-759754862\" == mmh3(base64_py(body)))"

      - type: dsl
        name: "kibana"
        dsl:
          - "status_code==200 && (\"-1200737715\" == mmh3(base64_py(body)))"

      - type: dsl
        name: "kibana"
        dsl:
          - "status_code==200 && (\"75230260\" == mmh3(base64_py(body)))"

      - type: dsl
        name: "kibana"
        dsl:
          - "status_code==200 && (\"1668183286\" == mmh3(base64_py(body)))"

      - type: dsl
        name: "intelbras-sa"
        dsl:
          - "status_code==200 && (\"283740897\" == mmh3(base64_py(body)))"

      - type: dsl
        name: "icecast-streaming-media-server"
        dsl:
          - "status_code==200 && (\"1424295654\" == mmh3(base64_py(body)))"

      - type: dsl
        name: "nec-webpro"
        dsl:
          - "status_code==200 && (\"1922032523\" == mmh3(base64_py(body)))"

      - type: dsl
        name: "vivotek-camera"
        dsl:
          - "status_code==200 && (\"-1654229048\" == mmh3(base64_py(body)))"

      - type: dsl
        name: "microsoft-iis"
        dsl:
          - "status_code==200 && (\"-1414475558\" == mmh3(base64_py(body)))"

      - type: dsl
        name: "univention-portal"
        dsl:
          - "status_code==200 && (\"-1697334194\" == mmh3(base64_py(body)))"

      - type: dsl
        name: "portainer-docker-management"
        dsl:
          - "status_code==200 && (\"-1424036600\" == mmh3(base64_py(body)))"

      - type: dsl
        name: "nos-router"
        dsl:
          - "status_code==200 && (\"-831826827\" == mmh3(base64_py(body)))"

      - type: dsl
        name: "tongda"
        dsl:
          - "status_code==200 && (\"-759108386\" == mmh3(base64_py(body)))"

      - type: dsl
        name: "crushftp"
        dsl:
          - "status_code==200 && (\"-1022206565\" == mmh3(base64_py(body)))"

      - type: dsl
        name: "endian-firewall"
        dsl:
          - "status_code==200 && (\"-1225484776\" == mmh3(base64_py(body)))"

      - type: dsl
        name: "kerio-control-firewall"
        dsl:
          - "status_code==200 && (\"-631002664\" == mmh3(base64_py(body)))"

      - type: dsl
        name: "ferozo-panel"
        dsl:
          - "status_code==200 && (\"2072198544\" == mmh3(base64_py(body)))"

      - type: dsl
        name: "kerio-control-firewall"
        dsl:
          - "status_code==200 && (\"-466504476\" == mmh3(base64_py(body)))"

      - type: dsl
        name: "cafe24-korea"
        dsl:
          - "status_code==200 && (\"1251810433\" == mmh3(base64_py(body)))"

      - type: dsl
        name: "mautic-open-source-marketing-automation"
        dsl:
          - "status_code==200 && (\"1273982002\" == mmh3(base64_py(body)))"

      - type: dsl
        name: "netiaspot-network"
        dsl:
          - "status_code==200 && (\"-978656757\" == mmh3(base64_py(body)))"

      - type: dsl
        name: "multilaser"
        dsl:
          - "status_code==200 && (\"916642917\" == mmh3(base64_py(body)))"

      - type: dsl
        name: "canvas-lms-learning-management"
        dsl:
          - "status_code==200 && (\"575613323\" == mmh3(base64_py(body)))"

      - type: dsl
        name: "ibm-server"
        dsl:
          - "status_code==200 && (\"1726027799\" == mmh3(base64_py(body)))"

      - type: dsl
        name: "adb-broadband-spa-network"
        dsl:
          - "status_code==200 && (\"-587741716\" == mmh3(base64_py(body)))"

      - type: dsl
        name: "arris-network"
        dsl:
          - "status_code==200 && (\"-360566773\" == mmh3(base64_py(body)))"

      - type: dsl
        name: "huawei-network"
        dsl:
          - "status_code==200 && (\"-884776764\" == mmh3(base64_py(body)))"

      - type: dsl
        name: "wampserver"
        dsl:
          - "status_code==200 && (\"929825723\" == mmh3(base64_py(body)))"

      - type: dsl
        name: "seagate-technology-nas"
        dsl:
          - "status_code==200 && (\"240136437\" == mmh3(base64_py(body)))"

      - type: dsl
        name: "upc-ceska-republica-network"
        dsl:
          - "status_code==200 && (\"1911253822\" == mmh3(base64_py(body)))"

      - type: dsl
        name: "flussonic-video-streaming"
        dsl:
          - "status_code==200 && (\"-393788031\" == mmh3(base64_py(body)))"

      - type: dsl
        name: "joomla"
        dsl:
          - "status_code==200 && (\"366524387\" == mmh3(base64_py(body)))"

      - type: dsl
        name: "wampserver"
        dsl:
          - "status_code==200 && (\"443944613\" == mmh3(base64_py(body)))"

      - type: dsl
        name: "metabase"
        dsl:
          - "status_code==200 && (\"1953726032\" == mmh3(base64_py(body)))"

      - type: dsl
        name: "d-link-network"
        dsl:
          - "status_code==200 && (\"-2031183903\" == mmh3(base64_py(body)))"

      - type: dsl
        name: "mobileiron"
        dsl:
          - "status_code==200 && (\"545827989\" == mmh3(base64_py(body)))"

      - type: dsl
        name: "mobileiron"
        dsl:
          - "status_code==200 && (\"967636089\" == mmh3(base64_py(body)))"

      - type: dsl
        name: "mobileiron"
        dsl:
          - "status_code==200 && (\"362091310\" == mmh3(base64_py(body)))"

      - type: dsl
        name: "mobileiron"
        dsl:
          - "status_code==200 && (\"2086228042\" == mmh3(base64_py(body)))"

      - type: dsl
        name: "communigate"
        dsl:
          - "status_code==200 && (\"-1588746893\" == mmh3(base64_py(body)))"

      - type: dsl
        name: "zte-network"
        dsl:
          - "status_code==200 && (\"1427976651\" == mmh3(base64_py(body)))"

      - type: dsl
        name: "infinet-wireless-wanflex-network"
        dsl:
          - "status_code==200 && (\"1648531157\" == mmh3(base64_py(body)))"

      - type: dsl
        name: "mersive-solstice"
        dsl:
          - "status_code==200 && (\"938616453\" == mmh3(base64_py(body)))"

      - type: dsl
        name: "université-toulouse-1-capitole"
        dsl:
          - "status_code==200 && (\"1632780968\" == mmh3(base64_py(body)))"

      - type: dsl
        name: "digium-switchvox"
        dsl:
          - "status_code==200 && (\"2068154487\" == mmh3(base64_py(body)))"

      - type: dsl
        name: "powermta-monitoring"
        dsl:
          - "status_code==200 && (\"-1788112745\" == mmh3(base64_py(body)))"

      - type: dsl
        name: "smartlang"
        dsl:
          - "status_code==200 && (\"-644617577\" == mmh3(base64_py(body)))"

      - type: dsl
        name: "checkpoint-gaia"
        dsl:
          - "status_code==200 && (\"-1822098181\" == mmh3(base64_py(body)))"

      - type: dsl
        name: "mailwizz"
        dsl:
          - "status_code==200 && (\"2127152956\" == mmh3(base64_py(body)))"

      - type: dsl
        name: "rabbitmq"
        dsl:
          - "status_code==200 && (\"1064742722\" == mmh3(base64_py(body)))"

      - type: dsl
        name: "openmediavault-nas"
        dsl:
          - "status_code==200 && (\"-693082538\" == mmh3(base64_py(body)))"

      - type: dsl
        name: "openwrt-luci"
        dsl:
          - "status_code==200 && (\"1941381095\" == mmh3(base64_py(body)))"

      - type: dsl
        name: "honeywell"
        dsl:
          - "status_code==200 && (\"903086190\" == mmh3(base64_py(body)))"

      - type: dsl
        name: "bomgar-support-portal"
        dsl:
          - "status_code==200 && (\"829321644\" == mmh3(base64_py(body)))"

      - type: dsl
        name: "nuxt-js"
        dsl:
          - "status_code==200 && (\"-1442789563\" == mmh3(base64_py(body)))"

      - type: dsl
        name: "roundcube-webmail"
        dsl:
          - "status_code==200 && (\"-2140379067\" == mmh3(base64_py(body)))"

      - type: dsl
        name: "d-link-camera"
        dsl:
          - "status_code==200 && (\"-1897829998\" == mmh3(base64_py(body)))"

      - type: dsl
        name: "netgear-network"
        dsl:
          - "status_code==200 && (\"1047213685\" == mmh3(base64_py(body)))"

      - type: dsl
        name: "sonarqube"
        dsl:
          - "status_code==200 && (\"1485257654\" == mmh3(base64_py(body)))"

      - type: dsl
        name: "lupus-electronics-xt"
        dsl:
          - "status_code==200 && (\"-299324825\" == mmh3(base64_py(body)))"

      - type: dsl
        name: "vanderbilt-spc"
        dsl:
          - "status_code==200 && (\"-1162730477\" == mmh3(base64_py(body)))"

      - type: dsl
        name: "vzpp-plesk"
        dsl:
          - "status_code==200 && (\"-1268095485\" == mmh3(base64_py(body)))"

      - type: dsl
        name: "baidu"
        dsl:
          - "status_code==200 && (\"1118684072\" == mmh3(base64_py(body)))"

      - type: dsl
        name: "owncloud"
        dsl:
          - "status_code==200 && (\"-1616115760\" == mmh3(base64_py(body)))"

      - type: dsl
        name: "sentora"
        dsl:
          - "status_code==200 && (\"-2054889066\" == mmh3(base64_py(body)))"

      - type: dsl
        name: "alfresco"
        dsl:
          - "status_code==200 && (\"1333537166\" == mmh3(base64_py(body)))"

      - type: dsl
        name: "digital-keystone-dk"
        dsl:
          - "status_code==200 && (\"-373674173\" == mmh3(base64_py(body)))"

      - type: dsl
        name: "wispr-airlan"
        dsl:
          - "status_code==200 && (\"-106646451\" == mmh3(base64_py(body)))"

      - type: dsl
        name: "synology-vpn-plus"
        dsl:
          - "status_code==200 && (\"1235070469\" == mmh3(base64_py(body)))"

      - type: dsl
        name: "sentry"
        dsl:
          - "status_code==200 && (\"2063428236\" == mmh3(base64_py(body)))"

      - type: dsl
        name: "watchguard"
        dsl:
          - "status_code==200 && (\"15831193\" == mmh3(base64_py(body)))"

      - type: dsl
        name: "web-client-pro"
        dsl:
          - "status_code==200 && (\"-956471263\" == mmh3(base64_py(body)))"

      - type: dsl
        name: "tecvoz"
        dsl:
          - "status_code==200 && (\"-1452159623\" == mmh3(base64_py(body)))"

      - type: dsl
        name: "mdaemon-remote-administration"
        dsl:
          - "status_code==200 && (\"99432374\" == mmh3(base64_py(body)))"

      - type: dsl
        name: "paradox-ip-module"
        dsl:
          - "status_code==200 && (\"727253975\" == mmh3(base64_py(body)))"

      - type: dsl
        name: "dokuwiki"
        dsl:
          - "status_code==200 && (\"-630493013\" == mmh3(base64_py(body)))"

      - type: dsl
        name: "sails"
        dsl:
          - "status_code==200 && (\"552597979\" == mmh3(base64_py(body)))"

      - type: dsl
        name: "fastpanel-hosting"
        dsl:
          - "status_code==200 && (\"774252049\" == mmh3(base64_py(body)))"

      - type: dsl
        name: "c-lodop"
        dsl:
          - "status_code==200 && (\"-329747115\" == mmh3(base64_py(body)))"

      - type: dsl
        name: "jamf-pro-login"
        dsl:
          - "status_code==200 && (\"1262005940\" == mmh3(base64_py(body)))"

      - type: dsl
        name: "struxureware-schneider-electric"
        dsl:
          - "status_code==200 && (\"979634648\" == mmh3(base64_py(body)))"

      - type: dsl
        name: "axcient-replibit-management-server"
        dsl:
          - "status_code==200 && (\"475379699\" == mmh3(base64_py(body)))"

      - type: dsl
        name: "twonky-server-media-streaming"
        dsl:
          - "status_code==200 && (\"-878891718\" == mmh3(base64_py(body)))"

      - type: dsl
        name: "windows-azure"
        dsl:
          - "status_code==200 && (\"-2125083197\" == mmh3(base64_py(body)))"

      - type: dsl
        name: "isp-manager-web-hosting-panel"
        dsl:
          - "status_code==200 && (\"-1151675028\" == mmh3(base64_py(body)))"

      - type: dsl
        name: "jupyterhub"
        dsl:
          - "status_code==200 && (\"1248917303\" == mmh3(base64_py(body)))"

      - type: dsl
        name: "centurylink-modem-gui-login-eg"
        dsl:
          - "status_code==200 && (\"-1908556829\" == mmh3(base64_py(body)))"

      - type: dsl
        name: "tecvoz"
        dsl:
          - "status_code==200 && (\"1059329877\" == mmh3(base64_py(body)))"

      - type: dsl
        name: "opnsense"
        dsl:
          - "status_code==200 && (\"-1148190371\" == mmh3(base64_py(body)))"

      - type: dsl
        name: "ligowave-network"
        dsl:
          - "status_code==200 && (\"1467395679\" == mmh3(base64_py(body)))"

      - type: dsl
        name: "rumpus"
        dsl:
          - "status_code==200 && (\"-1528414776\" == mmh3(base64_py(body)))"

      - type: dsl
        name: "spiceworks-panel"
        dsl:
          - "status_code==200 && (\"-2117390767\" == mmh3(base64_py(body)))"

      - type: dsl
        name: "teamcity"
        dsl:
          - "status_code==200 && (\"-1944119648\" == mmh3(base64_py(body)))"

      - type: dsl
        name: "instar-full-hd-ip-camera"
        dsl:
          - "status_code==200 && (\"-1748763891\" == mmh3(base64_py(body)))"

      - type: dsl
        name: "gpon-home-gateway"
        dsl:
          - "status_code==200 && (\"251106693\" == mmh3(base64_py(body)))"

      - type: dsl
        name: "alienvault"
        dsl:
          - "status_code==200 && (\"-1779611449\" == mmh3(base64_py(body)))"

      - type: dsl
        name: "arbor-networks"
        dsl:
          - "status_code==200 && (\"-1745552996\" == mmh3(base64_py(body)))"

      - type: dsl
        name: "accrisoft"
        dsl:
          - "status_code==200 && (\"-1275148624\" == mmh3(base64_py(body)))"

      - type: dsl
        name: "yasni"
        dsl:
          - "status_code==200 && (\"-178685903\" == mmh3(base64_py(body)))"

      - type: dsl
        name: "slack"
        dsl:
          - "status_code==200 && (\"-43161126\" == mmh3(base64_py(body)))"

      - type: dsl
        name: "innovaphone"
        dsl:
          - "status_code==200 && (\"671221099\" == mmh3(base64_py(body)))"

      - type: dsl
        name: "shinobi-cctv"
        dsl:
          - "status_code==200 && (\"-10974981\" == mmh3(base64_py(body)))"

      - type: dsl
        name: "tp-link-network-device"
        dsl:
          - "status_code==200 && (\"1274078387\" == mmh3(base64_py(body)))"

      - type: dsl
        name: "siemens-ozw772"
        dsl:
          - "status_code==200 && (\"-336242473\" == mmh3(base64_py(body)))"

      - type: dsl
        name: "lantronix-spider"
        dsl:
          - "status_code==200 && (\"882208493\" == mmh3(base64_py(body)))"

      - type: dsl
        name: "claimtime-ramsell-public-health-safety"
        dsl:
          - "status_code==200 && (\"-687783882\" == mmh3(base64_py(body)))"

      - type: dsl
        name: "surfilter-ssl-vpn-portal"
        dsl:
          - "status_code==200 && (\"-590892202\" == mmh3(base64_py(body)))"

      - type: dsl
        name: "kyocera-printer"
        dsl:
          - "status_code==200 && (\"-50306417\" == mmh3(base64_py(body)))"

      - type: dsl
        name: "lucee"
        dsl:
          - "status_code==200 && (\"784872924\" == mmh3(base64_py(body)))"

      - type: dsl
        name: "ricoh"
        dsl:
          - "status_code==200 && (\"1135165421\" == mmh3(base64_py(body)))"

      - type: dsl
        name: "handle-proxy"
        dsl:
          - "status_code==200 && (\"926501571\" == mmh3(base64_py(body)))"

      - type: dsl
        name: "metasploit"
        dsl:
          - "status_code==200 && (\"579239725\" == mmh3(base64_py(body)))"

      - type: dsl
        name: "iomega-nas"
        dsl:
          - "status_code==200 && (\"-689902428\" == mmh3(base64_py(body)))"

      - type: dsl
        name: "iomega-nas"
        dsl:
          - "status_code==200 && (\"-600508822\" == mmh3(base64_py(body)))"

      - type: dsl
        name: "iomega-nas"
        dsl:
          - "status_code==200 && (\"656868270\" == mmh3(base64_py(body)))"

      - type: dsl
        name: "iomega-nas"
        dsl:
          - "status_code==200 && (\"-2056503929\" == mmh3(base64_py(body)))"

      - type: dsl
        name: "iomega-nas"
        dsl:
          - "status_code==200 && (\"-1656695885\" == mmh3(base64_py(body)))"

      - type: dsl
        name: "iomega-nas"
        dsl:
          - "status_code==200 && (\"331870709\" == mmh3(base64_py(body)))"

      - type: dsl
        name: "iomega-nas"
        dsl:
          - "status_code==200 && (\"1241049726\" == mmh3(base64_py(body)))"

      - type: dsl
        name: "iomega-nas"
        dsl:
          - "status_code==200 && (\"998138196\" == mmh3(base64_py(body)))"

      - type: dsl
        name: "iomega-nas"
        dsl:
          - "status_code==200 && (\"322531336\" == mmh3(base64_py(body)))"

      - type: dsl
        name: "iomega-nas"
        dsl:
          - "status_code==200 && (\"-401934945\" == mmh3(base64_py(body)))"

      - type: dsl
        name: "iomega-nas"
        dsl:
          - "status_code==200 && (\"-613216179\" == mmh3(base64_py(body)))"

      - type: dsl
        name: "chef-automate"
        dsl:
          - "status_code==200 && (\"-276759139\" == mmh3(base64_py(body)))"

      - type: dsl
        name: "gargoyle-router-management-utility"
        dsl:
          - "status_code==200 && (\"1862132268\" == mmh3(base64_py(body)))"

      - type: dsl
        name: "keepitsafe-management-console"
        dsl:
          - "status_code==200 && (\"-1738727418\" == mmh3(base64_py(body)))"

      - type: dsl
        name: "entronix-energy-management-platform"
        dsl:
          - "status_code==200 && (\"-368490461\" == mmh3(base64_py(body)))"

      - type: dsl
        name: "openproject"
        dsl:
          - "status_code==200 && (\"1836828108\" == mmh3(base64_py(body)))"

      - type: dsl
        name: "unified-management-console-polycom"
        dsl:
          - "status_code==200 && (\"-1775553655\" == mmh3(base64_py(body)))"

      - type: dsl
        name: "moxapass-iologik-remote-ethernet-io-server"
        dsl:
          - "status_code==200 && (\"381100274\" == mmh3(base64_py(body)))"

      - type: dsl
        name: "hfs-http-file-server"
        dsl:
          - "status_code==200 && (\"2124459909\" == mmh3(base64_py(body)))"

      - type: dsl
        name: "hfs-http-file-server"
        dsl:
          - "status_code==200 && (\"731374291\" == mmh3(base64_py(body)))"

      - type: dsl
        name: "traccar-gps-tracking"
        dsl:
          - "status_code==200 && (\"-335153896\" == mmh3(base64_py(body)))"

      - type: dsl
        name: "iw"
        dsl:
          - "status_code==200 && (\"896412703\" == mmh3(base64_py(body)))"

      - type: dsl
        name: "wordpress-under-construction-icon"
        dsl:
          - "status_code==200 && (\"191654058\" == mmh3(base64_py(body)))"

      - type: dsl
        name: "combivox"
        dsl:
          - "status_code==200 && (\"-342262483\" == mmh3(base64_py(body)))"

      - type: dsl
        name: "netcomwireless-network"
        dsl:
          - "status_code==200 && (\"5542029\" == mmh3(base64_py(body)))"

      - type: dsl
        name: "elastic-database"
        dsl:
          - "status_code==200 && (\"1552860581\" == mmh3(base64_py(body)))"

      - type: dsl
        name: "drupal"
        dsl:
          - "status_code==200 && (\"1174841451\" == mmh3(base64_py(body)))"

      - type: dsl
        name: "truvision-nvr"
        dsl:
          - "status_code==200 && (\"-1093172228\" == mmh3(base64_py(body)))"

      - type: dsl
        name: "spamexperts"
        dsl:
          - "status_code==200 && (\"-1688698891\" == mmh3(base64_py(body)))"

      - type: dsl
        name: "sonatype-nexus-repository-manager"
        dsl:
          - "status_code==200 && (\"-1546574541\" == mmh3(base64_py(body)))"

      - type: dsl
        name: "idirect-canada-network-management"
        dsl:
          - "status_code==200 && (\"-256828986\" == mmh3(base64_py(body)))"

      - type: dsl
        name: "openerp-now-known-as-odoo"
        dsl:
          - "status_code==200 && (\"1966198264\" == mmh3(base64_py(body)))"

      - type: dsl
        name: "pkp-openjournalsystems-public-knowledge-project"
        dsl:
          - "status_code==200 && (\"2099342476\" == mmh3(base64_py(body)))"

      - type: dsl
        name: "liquidfiles"
        dsl:
          - "status_code==200 && (\"541087742\" == mmh3(base64_py(body)))"

      - type: dsl
        name: "zyxel-network"
        dsl:
          - "status_code==200 && (\"-882760066\" == mmh3(base64_py(body)))"

      - type: dsl
        name: "universal-devices-ud"
        dsl:
          - "status_code==200 && (\"16202868\" == mmh3(base64_py(body)))"

      - type: dsl
        name: "huawei-network"
        dsl:
          - "status_code==200 && (\"987967490\" == mmh3(base64_py(body)))"

      - type: dsl
        name: "gm77"
        dsl:
          - "status_code==200 && (\"-647318973\" == mmh3(base64_py(body)))"

      - type: dsl
        name: "okazik"
        dsl:
          - "status_code==200 && (\"-1583478052\" == mmh3(base64_py(body)))"

      - type: dsl
        name: "gitea"
        dsl:
          - "status_code==200 && (\"1969970750\" == mmh3(base64_py(body)))"

      - type: dsl
        name: "tc-group"
        dsl:
          - "status_code==200 && (\"-1734573358\" == mmh3(base64_py(body)))"

      - type: dsl
        name: "deluge-web-ui"
        dsl:
          - "status_code==200 && (\"-1589842876\" == mmh3(base64_py(body)))"

      - type: dsl
        name: "登录-amh"
        dsl:
          - "status_code==200 && (\"1822002133\" == mmh3(base64_py(body)))"

      - type: dsl
        name: "otrs-open-ticket-request-system"
        dsl:
          - "status_code==200 && (\"-2006308185\" == mmh3(base64_py(body)))"

      - type: dsl
        name: "bosch-security-systems-camera"
        dsl:
          - "status_code==200 && (\"-1702769256\" == mmh3(base64_py(body)))"

      - type: dsl
        name: "node-red"
        dsl:
          - "status_code==200 && (\"321591353\" == mmh3(base64_py(body)))"

      - type: dsl
        name: "motioneye-camera"
        dsl:
          - "status_code==200 && (\"-923693877\" == mmh3(base64_py(body)))"

      - type: dsl
        name: "saia-burgess-controls-pcd"
        dsl:
          - "status_code==200 && (\"-1547576879\" == mmh3(base64_py(body)))"

      - type: dsl
        name: "arcadyan-o2-box-network"
        dsl:
          - "status_code==200 && (\"1479202414\" == mmh3(base64_py(body)))"

      - type: dsl
        name: "d-link-network"
        dsl:
          - "status_code==200 && (\"1081719753\" == mmh3(base64_py(body)))"

      - type: dsl
        name: "abilis-network-automation"
        dsl:
          - "status_code==200 && (\"-166151761\" == mmh3(base64_py(body)))"

      - type: dsl
        name: "ghost-cms"
        dsl:
          - "status_code==200 && (\"-1231681737\" == mmh3(base64_py(body)))"

      - type: dsl
        name: "airwatch"
        dsl:
          - "status_code==200 && (\"321909464\" == mmh3(base64_py(body)))"

      - type: dsl
        name: "airwatch"
        dsl:
          - "status_code==200 && (\"-1153873472\" == mmh3(base64_py(body)))"

      - type: dsl
        name: "airwatch"
        dsl:
          - "status_code==200 && (\"1095915848\" == mmh3(base64_py(body)))"

      - type: dsl
        name: "airwatch"
        dsl:
          - "status_code==200 && (\"788771792\" == mmh3(base64_py(body)))"

      - type: dsl
        name: "airwatch"
        dsl:
          - "status_code==200 && (\"-1863663974\" == mmh3(base64_py(body)))"

      - type: dsl
        name: "keyhelp-keyweb-ag"
        dsl:
          - "status_code==200 && (\"-1267819858\" == mmh3(base64_py(body)))"

      - type: dsl
        name: "keyhelp-keyweb-ag"
        dsl:
          - "status_code==200 && (\"726817668\" == mmh3(base64_py(body)))"

      - type: dsl
        name: "glpi"
        dsl:
          - "status_code==200 && (\"-1474875778\" == mmh3(base64_py(body)))"

      - type: dsl
        name: "netcom-technology"
        dsl:
          - "status_code==200 && (\"5471989\" == mmh3(base64_py(body)))"

      - type: dsl
        name: "cradlepoint"
        dsl:
          - "status_code==200 && (\"-1457536113\" == mmh3(base64_py(body)))"

      - type: dsl
        name: "myasp"
        dsl:
          - "status_code==200 && (\"-736276076\" == mmh3(base64_py(body)))"

      - type: dsl
        name: "intelbras-sa"
        dsl:
          - "status_code==200 && (\"-1343070146\" == mmh3(base64_py(body)))"

      - type: dsl
        name: "lenel"
        dsl:
          - "status_code==200 && (\"538585915\" == mmh3(base64_py(body)))"

      - type: dsl
        name: "okofen-pellematic"
        dsl:
          - "status_code==200 && (\"-625364318\" == mmh3(base64_py(body)))"

      - type: dsl
        name: "simplehelp-remote-support"
        dsl:
          - "status_code==200 && (\"1117165781\" == mmh3(base64_py(body)))"

      - type: dsl
        name: "graphql"
        dsl:
          - "status_code==200 && (\"-1067420240\" == mmh3(base64_py(body)))"

      - type: dsl
        name: "dnn-cms"
        dsl:
          - "status_code==200 && (\"-1465479343\" == mmh3(base64_py(body)))"

      - type: dsl
        name: "apple"
        dsl:
          - "status_code==200 && (\"1232159009\" == mmh3(base64_py(body)))"

      - type: dsl
        name: "apple"
        dsl:
          - "status_code==200 && (\"1382324298\" == mmh3(base64_py(body)))"

      - type: dsl
        name: "apple"
        dsl:
          - "status_code==200 && (\"-1498185948\" == mmh3(base64_py(body)))"

      - type: dsl
        name: "ispconfig"
        dsl:
          - "status_code==200 && (\"483383992\" == mmh3(base64_py(body)))"

      - type: dsl
        name: "microsoft-outlook"
        dsl:
          - "status_code==200 && (\"-1249852061\" == mmh3(base64_py(body)))"

      - type: dsl
        name: "possibly-dvr"
        dsl:
          - "status_code==200 && (\"999357577\" == mmh3(base64_py(body)))"

      - type: dsl
        name: "possible-ip-camera"
        dsl:
          - "status_code==200 && (\"492290497\" == mmh3(base64_py(body)))"

      - type: dsl
        name: "dvr"
        dsl:
          - "status_code==200 && (\"400100893\" == mmh3(base64_py(body)))"

      - type: dsl
        name: "One Identity Password Manager"
        dsl:
          - "status_code==200 && (\"983384876\" == mmh3(base64_py(body)))"

      - type: dsl
        name: "Kaseya"
        dsl:
          - "status_code==200 && (\"-1445519482\" == mmh3(base64_py(body)))"

      - type: dsl
        name: "OpenSNS"
        dsl:
          - "status_code==200 && (\"1167011145\" == mmh3(base64_py(body)))"

      - type: dsl
        name: "SpamSniper"
        dsl:
          - "status_code==200 && (\"-1000719429\" == mmh3(base64_py(body)))"

      - type: dsl
        name: "Selea-ANPR-Camera"
        dsl:
          - "status_code==200 && (\"-41369781\" == mmh3(base64_py(body)))"

      - type: dsl
        name: "Selea-CarPlateServer"
        dsl:
          - "status_code==200 && (\"-656528622\" == mmh3(base64_py(body)))"

      - type: dsl
        name: "KevinLAB"
        dsl:
          - "status_code==200 && (\"-1650202746\" == mmh3(base64_py(body)))"


      - type: dsl
        name: "cisco-ucs"
        dsl:
          - "status_code==200 && (\"-521603470\" == mmh3(base64_py(body)))"

      - type: dsl
        name: "vmware-Workspace-ONE-Access"
        dsl:
          - "status_code==200 && (\"-1250474341\" == mmh3(base64_py(body)))"

      - type: dsl
        name: "mspcontrol"
        dsl:
          - "status_code==200 && (\"331817455\" == mmh3(base64_py(body)))"

      - type: dsl
        name: "Ionic"
        dsl:
          - "status_code==200 && (\"-1698328762\" == mmh3(base64_py(body)))"

      - type: dsl
        name: "Tufin-SecureTrack"
        dsl:
          - "status_code==200 && (\"-1238669242\" == mmh3(base64_py(body)))"

      - type: dsl
        name: "WSO2-api-manager"
        dsl:
          - "status_code==200 && (\"1398055326\" == mmh3(base64_py(body)))"

      - type: dsl
        name: "Synapse-Mobility"
        dsl:
          - "status_code==200 && (\"-2015389528\" == mmh3(base64_py(body)))"

      - type: dsl
        name: "Gradle-enterprise"
        dsl:
          - "status_code==200 && (\"1614287628\" == mmh3(base64_py(body)))"

      - type: dsl
        name: "Kubernetes-Operational-View"
        dsl:
          - "status_code==200 && (\"2130463260\" == mmh3(base64_py(body)))"

      - type: dsl
        name: "Rancher"
        dsl:
          - "status_code==200 && (\"464587962\" == mmh3(base64_py(body)))"

      - type: dsl
        name: "Emby"
        dsl:
          - "status_code==200 && (\"902188936\" == mmh3(base64_py(body)))"

      - type: dsl
        name: "Zimbra"
        dsl:
          - "status_code==200 && (\"1624375939\" == mmh3(base64_py(body)))"

      - type: dsl
        name: "ICT Protege WX"
        dsl:
          - "status_code==200 && (\"1841044852\" == mmh3(base64_py(body)))"

      - type: dsl
        name: "Coverity"
        dsl:
          - "status_code==200 && (\"-994319624\" == mmh3(base64_py(body)))"

      - type: dsl
        name: "Aqua Enterprise"
        dsl:
          - "status_code==200 && (\"-1261322577\" == mmh3(base64_py(body)))"

      - type: dsl
        name: "Leica RefWorx"
        dsl:
          - "status_code==200 && (\"-1054477011\" == mmh3(base64_py(body)))"

      - type: dsl
        name: "Liferay"
        dsl:
          - "status_code==200 && (\"-2024949122\" == mmh3(base64_py(body)))"

      - type: dsl
        name: "GoAnyWhere"
        dsl:
          - "status_code==200 && (\"1484947000\" == mmh3(base64_py(body)))"

      - type: dsl
        name: "Vue"
        dsl:
          - "status_code==200 && (\"-1252041730\" == mmh3(base64_py(body)))"

      - type: dsl
        name: "Sophos Email Appliance"
        dsl:
          - "status_code==200 && (\"-830586692\" == mmh3(base64_py(body)))"

      - type: dsl
        name: "Temporal Web UI"
        dsl:
          - "status_code==200 && (\"557327884\" == mmh3(base64_py(body)))"

      - type: dsl
        name: "Springboot Actuators"
        dsl:
          - "status_code==200 && (\"116323821\" == mmh3(base64_py(body)))"

      - type: dsl
        name: "Snipe-IT"
        dsl:
          - "status_code==200 && (\"431627549\" == mmh3(base64_py(body)))"

      - type: dsl
        name: "RSSHub"
        dsl:
          - "status_code==200 && (\"-1893514038\" == mmh3(base64_py(body)))"

      - type: dsl
        name: "SECUI WAF"
        dsl:
          - "status_code==200 && (\"-1101206929\" == mmh3(base64_py(body)))"

      - type: dsl
        name: "Aqua Enterprise"
        dsl:
          - "status_code==200 && (\"-1261322577\" == mmh3(base64_py(body)))"


      - type: dsl
        name: "Bamboo"
        dsl:
          - "status_code==200 && (\"-1379982221\" == mmh3(base64_py(body)))"

      - type: dsl
        name: "Iparapheur"
        dsl:
          - "status_code==200 && (\"-1383463717\" == mmh3(base64_py(body)))"

      - type: dsl
        name: "MonstraCMS"
        dsl:
          - "status_code==200 && (\"419828698\" == mmh3(base64_py(body)))"

      - type: dsl
        name: "Silverback MDM"
        dsl:
          - "status_code==200 && (\"635899646\" == mmh3(base64_py(body)))"

      - type: dsl
        name: "Hikvision"
        dsl:
          - "status_code==200 && (\"999357577\" == mmh3(base64_py(body)))"

      - type: dsl
        name: "LimeSurvey Survey Software"
        dsl:
          - "status_code==200 && (\"1781653957\" == mmh3(base64_py(body)))"

      - type: dsl
        name: "Jenkins"
        dsl:
          - "status_code==200 && (\"81586312\" == mmh3(base64_py(body)))"

      - type: dsl
        name: "OSQuery Fleet"
        dsl:
          - "status_code==200 && (\"-1529860313\" == mmh3(base64_py(body)))"

      - type: dsl
        name: "OpenTSDB"
        dsl:
          - "status_code==200 && (\"407286339\" == mmh3(base64_py(body)))"


      - type: dsl
        name: "WebMethod Integration Server"
        dsl:
          - "status_code==200 && (\"-234335289\" == mmh3(base64_py(body)))"

      - type: dsl
        name: "Structurizr"
        dsl:
          - "status_code==200 && (\"1199592666\" == mmh3(base64_py(body)))"

      - type: dsl
        name: "EmqDefault"
        dsl:
          - "status_code==200 && (\"-670975485\" == mmh3(base64_py(body)))"


      - type: dsl
        name: "Node-Red"
        dsl:
          - "status_code==200 && (\"321591353\" == mmh3(base64_py(body)))"

      - type: dsl
        name: "TimeKeeper"
        dsl:
          - "status_code==200 && (\"2134367771\" == mmh3(base64_py(body)))"

      - type: dsl
        name: "Apollo"
        dsl:
          - "status_code==200 && (\"11794165\" == mmh3(base64_py(body)))"

      - type: dsl
        name: "XXL-JOB"
        dsl:
          - "status_code==200 && (\"1691956220\" == mmh3(base64_py(body)))"

      - type: dsl
        name: "PRTG Network Monitor"
        dsl:
          - "status_code==200 && (\"-655683626\" == mmh3(base64_py(body)))"

      - type: dsl
        name: "Everything Server"
        dsl:
          - "status_code==200 && (\"-977323269\" == mmh3(base64_py(body)))"

      - type: dsl
        name: "Laravel Horizon"
        dsl:
          - "status_code==200 && (\"450899026\" == mmh3(base64_py(body)))"

      - type: dsl
        name: "Temporal Web UI"
        dsl:
          - "status_code==200 && (\"557327884\" == mmh3(base64_py(body)))"

      - type: dsl
        name: "File Browser"
        dsl:
          - "status_code==200 && (\"1052926265\" == mmh3(base64_py(body)))"

      - type: dsl
        name: "RethinkDB Administration Console"
        dsl:
          - "status_code==200 && (\"969374472\" == mmh3(base64_py(body)))"

      - type: dsl
        name: "Doris Dashboard"
        dsl:
          - "status_code==200 && (\"24048806\" == mmh3(base64_py(body)))"

      - type: dsl
        name: "Apache Impala"
        dsl:
          - "status_code==200 && (\"587330928\" == mmh3(base64_py(body)))"

      - type: dsl
        name: "Openstack"
        dsl:
          - "status_code==200 && (\"786533217\" == mmh3(base64_py(body)))"

      - type: dsl
        name: "Jupyter Lab"
        dsl:
          - "status_code==200 && (\"450899026\" == mmh3(base64_py(body)))"

      - type: dsl
        name: "Fastvue"
        dsl:
          - "status_code==200 && (\"-1117549627\" == mmh3(base64_py(body)))"

      - type: dsl
        name: "TeslaMate"
        dsl:
          - "status_code==200 && (\"-1478287554\" == mmh3(base64_py(body)))"

      - type: dsl
        name: "Prometheus Promtail"
        dsl:
          - "status_code==200 && (\"932345713\" == mmh3(base64_py(body)))"

      - type: dsl
        name: "Celery Flower"
        dsl:
          - "status_code==200 && (\"-374133142\" == mmh3(base64_py(body)))"

      - type: dsl
        name: "Setup GitHub Enterprise"
        dsl:
          - "status_code==200 && (\"-1373456171\" == mmh3(base64_py(body)))"

      - type: dsl
        name: "OpenBMCS"
        dsl:
          - "status_code==200 && (\"1550906681\" == mmh3(base64_py(body)))"

      - type: dsl
        name: "OpenBMCS"
        dsl:
          - "status_code==200 && (\"1550906681\" == mmh3(base64_py(body)))"

      - type: dsl
        name: "Acuneti360"
        dsl:
          - "status_code==200 && (\"-347188002\" == mmh3(base64_py(body)))"

      - type: dsl
        name: "Open Journal Systems"
        dsl:
          - "status_code==200 && (\"2099342476\" == mmh3(base64_py(body)))"

      - type: dsl
        name: "ClipBucket"
        dsl:
          - "status_code==200 && (\"538583492\" == mmh3(base64_py(body)))"

      - type: dsl
        name: "Bitrix24"
        dsl:
          - "status_code==200 && (\"-2115208104\" == mmh3(base64_py(body)))"

      - type: dsl
        name: "Netsparker Enterprise"
        dsl:
          - "status_code==200 && (\"-1575154882\" == mmh3(base64_py(body)))"

      - type: dsl
        name: "Kyocera Printer"
        dsl:
          - "status_code==200 && (\"-50306417\" == mmh3(base64_py(body)))"


      - type: dsl
        name: "AceNet AceReporter Report"
        dsl:
          - "status_code==200 && (\"-1595726841\" == mmh3(base64_py(body)))"

      - type: dsl
        name: "jshERP"
        dsl:
          - "status_code==200 && (\"-1298131932\" == mmh3(base64_py(body)))"

      - type: dsl
        name: "IBM OpenAdmin Tool"
        dsl:
          - "status_code==200 && (\"965982073\" == mmh3(base64_py(body)))"

      - type: dsl
        name: "iSAMS"
        dsl:
          - "status_code==200 && (\"-81573405\" == mmh3(base64_py(body)))"


      - type: dsl
        name: "Sensu by Sumo Logic"
        dsl:
          - "status_code==200 && (\"-749942143\" == mmh3(base64_py(body)))"

      - type: dsl
        name: "WSO2 Management Console"
        dsl:
          - "status_code==200 && (\"1398055326\" == mmh3(base64_py(body)))"

      - type: dsl
        name: "Buddy"
        dsl:
          - "status_code==200 && (\"-850502287\" == mmh3(base64_py(body)))"

      - type: dsl
        name: "T-Up OpenFrame"
        dsl:
          - "status_code==200 && (\"824580113\" == mmh3(base64_py(body)))"

      - type: dsl
        name: "Dahua Web Service"
        dsl:
          - "status_code==200 && (\"1653394551\" == mmh3(base64_py(body)))"

      - type: dsl
        name: "Horde"
        dsl:
          - "status_code==200 && (\"-741491222\" == mmh3(base64_py(body)))"

      - type: dsl
        name: "Vault"
        dsl:
          - "status_code==200 && (\"-919788577\" == mmh3(base64_py(body)))"

      - type: dsl
        name: "Rancher"
        dsl:
          - "status_code==200 && (\"464587962\" == mmh3(base64_py(body)))"

      - type: dsl
        name: "ShardingSphere ElasticJob UI"
        dsl:
          - "status_code==200 && (\"816588900\" == mmh3(base64_py(body)))"

      - type: dsl
        name: "OpenBullet"
        dsl:
          - "status_code==200 && (\"-1264095219\" == mmh3(base64_py(body)))"

      - type: dsl
        name: "JshERP Boot"
        dsl:
          - "status_code==200 && (\"-1298131932\" == mmh3(base64_py(body)))"


      - type: dsl
        name: "Jamf MDM"
        dsl:
          - "status_code==200 && (\"1262005940\" == mmh3(base64_py(body)))"

      - type: dsl
        name: "AceNet AceReporter Report"
        dsl:
          - "status_code==200 && (\"-1595726841\" == mmh3(base64_py(body)))"

      - type: dsl
        name: "Horde Webmail"
        dsl:
          - "status_code==200 && (\"2104916232\" == mmh3(base64_py(body)))"

      - type: dsl
        name: "Piwigo"
        dsl:
          - "status_code==200 && (\"540706145\" == mmh3(base64_py(body)))"

      - type: dsl
        name: "DbGate Web Client Management"
        dsl:
          - "status_code==200 && (\"1198579728\" == mmh3(base64_py(body)))"

      - type: dsl
        name: "Eventum"
        dsl:
          - "status_code==200 && (\"305412257\" == mmh3(base64_py(body)))"

      - type: dsl
        name: "Drone CI"
        dsl:
          - "status_code==200 && (\"1354079303\" == mmh3(base64_py(body)))"

      - type: dsl
        name: "Sophos Web Appliance"
        dsl:
          - "status_code==200 && (\"-893681401\" == mmh3(base64_py(body)))"

      - type: dsl
        name: "Proofpoint Protection Server"
        dsl:
          - "status_code==200 && (\"942678640\" == mmh3(base64_py(body)))"

      - type: dsl
        name: "Appwrite"
        dsl:
          - "status_code==200 && (\"-633108100\" == mmh3(base64_py(body)))"

      - type: dsl
        name: "Homer"
        dsl:
          - "status_code==200 && (\"-417785140\" == mmh3(base64_py(body)))"

      - type: dsl
        name: "Avatier Password Management"
        dsl:
          - "status_code==200 && (\"983734701\" == mmh3(base64_py(body)))"

      - type: dsl
        name: "Zuul"
        dsl:
          - "status_code==200 && (\"-1127895693\" == mmh3(base64_py(body)))"

      - type: dsl
        name: "SAS"
        dsl:
          - "status_code==200 && (\"957255151\" == mmh3(base64_py(body)))"


      - type: dsl
        name: "Structurizr"
        dsl:
          - "status_code==200 && (\"1199592666\" == mmh3(base64_py(body)))"

      - type: dsl
        name: "UniboPanel"
        dsl:
          - "status_code==200 && (\"176427349\" == mmh3(base64_py(body)))"

      - type: dsl
        name: "Microsoft Exchange Web Service"
        dsl:
          - "status_code==200 && (\"1768726119\" == mmh3(base64_py(body)))"

      - type: dsl
        name: "Redash"
        dsl:
          - "status_code==200 && (\"698624197\" == mmh3(base64_py(body)))"

      - type: dsl
        name: "Rancher Dashboard"
        dsl:
          - "status_code==200 && (\"-1324930554\" == mmh3(base64_py(body)))"

      - type: dsl
        name: "MobileIron Sentry"
        dsl:
          - "status_code==200 && (\"967636089\" == mmh3(base64_py(body)))"

      - type: dsl
        name: "Keycloak Admin"
        dsl:
          - "status_code==200 && (\"-1105083093\" == mmh3(base64_py(body)))"

      - type: dsl
        name: "ProxmoVirtual Environment"
        dsl:
          - "status_code==200 && (\"213144638\" == mmh3(base64_py(body)))"

      - type: dsl
        name: "Jellyseerr"
        dsl:
          - "status_code==200 && (\"-2017604252\" == mmh3(base64_py(body)))"

      - type: dsl
        name: "airCube"
        dsl:
          - "status_code==200 && (\"1249285083\" == mmh3(base64_py(body)))"

      - type: dsl
        name: "Strider CD"
        dsl:
          - "status_code==200 && (\"115295460\" == mmh3(base64_py(body)))"


      - type: dsl
        name: "CloudPanel"
        dsl:
          - "status_code==200 && (\"151132309\" == mmh3(base64_py(body)))"

      - type: dsl
        name: "Kasm"
        dsl:
          - "status_code==200 && (\"-2144699833\" == mmh3(base64_py(body)))"

      - type: dsl
        name: "Veeam"
        dsl:
          - "status_code==200 && (\"-633512412\" == mmh3(base64_py(body)))"

      - type: dsl
        name: "Dashy"
        dsl:
          - "status_code==200 && (\"-1013024216\" == mmh3(base64_py(body)))"

      - type: dsl
        name: "ArcServe"
        dsl:
          - "status_code==200 && (\"-1889244460\" == mmh3(base64_py(body)))"

      - type: dsl
        name: "Pichome"
        dsl:
          - "status_code==200 && (\"933976300\" == mmh3(base64_py(body)))"

      - type: dsl
        name: "Kiteworks PCN"
        dsl:
          - "status_code==200 && (\"-1215318992\" == mmh3(base64_py(body)))"

      - type: dsl
        name: "XXLJOB Admin"
        dsl:
          - "status_code==200 && (\"1691956220\" == mmh3(base64_py(body)))"

      - type: dsl
        name: "Vidyo Admin"
        dsl:
          - "status_code==200 && (\"-1970367401\" == mmh3(base64_py(body)))"

      - type: dsl
        name: "Seafile"
        dsl:
          - "status_code==200 && (\"1552322396\" == mmh3(base64_py(body)))"

      - type: dsl
        name: "Kanboard"
        dsl:
          - "status_code==200 && (\"2056442365\" == mmh3(base64_py(body)))"

      - type: dsl
        name: "Virtua Software"
        dsl:
          - "status_code==200 && (\"876876147\" == mmh3(base64_py(body)))"

      - type: dsl
        name: "ASPECT Control"
        dsl:
          - "status_code==200 && (\"1011076161\" == mmh3(base64_py(body)))"

      - type: dsl
        name: "Navicat On-Prem Server"
        dsl:
          - "status_code==200 && (\"598296063\" == mmh3(base64_py(body)))"

      - type: dsl
        name: "OpenVZ Web"
        dsl:
          - "status_code==200 && (\"-1898583197\" == mmh3(base64_py(body)))"

      - type: dsl
        name: "OfficeKeeper Admin"
        dsl:
          - "status_code==200 && (\"-800060828\" == mmh3(base64_py(body)))"

      - type: dsl
        name: "Modoboa"
        dsl:
          - "status_code==200 && (\"1949005079\" == mmh3(base64_py(body)))"

      - type: dsl
        name: "Monstra Admin"
        dsl:
          - "status_code==200 && (\"419828698\" == mmh3(base64_py(body)))"

      - type: dsl
        name: "Apigee"
        dsl:
          - "status_code==200 && (\"-839356603\" == mmh3(base64_py(body)))"

      - type: dsl
        name: "Immich"
        dsl:
          - "status_code==200 && (\"-43504595\" == mmh3(base64_py(body)))"

      - type: dsl
        name: "MantisBT"
        dsl:
          - "status_code==200 && (\"662709064\" == mmh3(base64_py(body)))"

      - type: dsl
        name: "WD My Cloud"
        dsl:
          - "status_code==200 && (\"-1074357885\" == mmh3(base64_py(body)))"

      - type: dsl
        name: "ServiceNow"
        dsl:
          - "status_code==200 && (\"1701804003\" == mmh3(base64_py(body)))"

      - type: dsl
        name: "Atlantis"
        dsl:
          - "status_code==200 && (\"-1706783005\" == mmh3(base64_py(body)))"

      - type: dsl
        name: "RaspberryMatic"
        dsl:
          - "status_code==200 && (\"-578216669\" == mmh3(base64_py(body)))"

      - type: dsl
        name: "Eagle For Apache Kakfa"
        dsl:
          - "status_code==200 && (\"1693580324\" == mmh3(base64_py(body)))"

      - type: dsl
        name: "Liferay"
        dsl:
          - "status_code==200 && (\"129457226\" == mmh3(base64_py(body)))"

      - type: dsl
        name: "Archibus Web Central"
        dsl:
          - "status_code==200 && (\"889652940\" == mmh3(base64_py(body)))"

      - type: dsl
        name: "Shell In A Bo"
        dsl:
          - "status_code==200 && (\"-629968763\" == mmh3(base64_py(body)))"

      - type: dsl
        name: "Regify"
        dsl:
          - "status_code==200 && (\"1817615343\" == mmh3(base64_py(body)))"

      - type: dsl
        name: "SolarWinds ARM"
        dsl:
          - "status_code==200 && (\"-1416464161\" == mmh3(base64_py(body)))"

      - type: dsl
        name: "Dynatrace"
        dsl:
          - "status_code==200 && (\"1828614783\" == mmh3(base64_py(body)))"

      - type: dsl
        name: "Sunbird DCIM"
        dsl:
          - "status_code==200 && (\"781922099\" == mmh3(base64_py(body)))"

      - type: dsl
        name: "KubeView"
        dsl:
          - "status_code==200 && (\"-379154636\" == mmh3(base64_py(body)))"

      - type: dsl
        name: "HiveManager"
        dsl:
          - "status_code==200 && (\"1604363273\" == mmh3(base64_py(body)))"

      - type: dsl
        name: "SAUTER moduWeb Vision"
        dsl:
          - "status_code==200 && (\"-1663319756\" == mmh3(base64_py(body)))"

      - type: dsl
        name: "WebTitan Cloud"
        dsl:
          - "status_code==200 && (\"1090061843\" == mmh3(base64_py(body)))"

      - type: dsl
        name: "Cofense Vision"
        dsl:
          - "status_code==200 && (\"739801466\" == mmh3(base64_py(body)))"

      - type: dsl
        name: "Doris"
        dsl:
          - "status_code==200 && (\"24048806\" == mmh3(base64_py(body)))"

      - type: dsl
        name: "File Browser"
        dsl:
          - "status_code==200 && (\"1052926265\" == mmh3(base64_py(body)))"

      - type: dsl
        name: "Joget"
        dsl:
          - "status_code==200 && (\"-1343712810\" == mmh3(base64_py(body)))"

      - type: dsl
        name: "IBM Maximo"
        dsl:
          - "status_code==200 && (\"-399298961\" == mmh3(base64_py(body)))"

      - type: dsl
        name: "IBM WebSphere Application"
        dsl:
          - "status_code==200 && (\"1337147129\" == mmh3(base64_py(body)))"

      - type: dsl
        name: "Zyxel Firewall"
        dsl:
          - "status_code==200 && (\"-440644339\" == mmh3(base64_py(body)))"

      - type: dsl
        name: "Fortinet FortiOS Management Interface"
        dsl:
          - "status_code==200 && (\"945408572\" == mmh3(base64_py(body)))"

      - type: dsl
        name: "FortiOS Admin"
        dsl:
          - "status_code==200 && (\"945408572\" == mmh3(base64_py(body)))"

      - type: dsl
        name: "DzzOffice"
        dsl:
          - "status_code==200 && (\"-1961736892\" == mmh3(base64_py(body)))"

      - type: dsl
        name: "DzzOffice"
        dsl:
          - "status_code==200 && (\"-1961736892\" == mmh3(base64_py(body)))"

      - type: dsl
        name: "DbGate Web Client"
        dsl:
          - "status_code==200 && (\"1198579728\" == mmh3(base64_py(body)))"

      - type: dsl
        name: "Spring Boot H2 Database"
        dsl:
          - "status_code==200 && (\"116323821\" == mmh3(base64_py(body)))"

      - type: dsl
        name: "Universal Media Server"
        dsl:
          - "status_code==200 && (\"-902890504\" == mmh3(base64_py(body)))"

      - type: dsl
        name: "SOUND4 IMPACTFIRST PULSE Eco"
        dsl:
          - "status_code==200 && (\"-1548359600\" == mmh3(base64_py(body)))"

      - type: dsl
        name: "Joomla JLeReview"
        dsl:
          - "status_code==200 && (\"-1950415971\" == mmh3(base64_py(body)))"

      - type: dsl
        name: "Jorani Benjamin BALET"
        dsl:
          - "status_code==200 && (\"-2032163853\" == mmh3(base64_py(body)))"

      - type: dsl
        name: "HTTP File Server"
        dsl:
          - "status_code==200 && (\"2124459909\" == mmh3(base64_py(body)))"

      - type: dsl
        name: "MSNSwitch Firmware MNT"
        dsl:
          - "status_code==200 && (\"-2073748627\" == mmh3(base64_py(body)))"

      - type: dsl
        name: "HotelDruid Hotel Management Software"
        dsl:
          - "status_code==200 && (\"-1521640213\" == mmh3(base64_py(body)))"

      - type: dsl
        name: "NexusPHP"
        dsl:
          - "status_code==200 && (\"-582931176\" == mmh3(base64_py(body)))"

      - type: dsl
        name: "Sophos Mobile managed on-premises"
        dsl:
          - "status_code==200 && (\"-1274798165\" == mmh3(base64_py(body)))"

      - type: dsl
        name: "WSO2 Management"
        dsl:
          - "status_code==200 && (\"1398055326\" == mmh3(base64_py(body)))"

      - type: dsl
        name: "GLPI"
        dsl:
          - "status_code==200 && (\"-1474875778\" == mmh3(base64_py(body)))"

      - type: dsl
        name: "RStudio Connect"
        dsl:
          - "status_code==200 && (\"217119619\" == mmh3(base64_py(body)))"

      - type: dsl
        name: "SmarterTools SmarterTrack"
        dsl:
          - "status_code==200 && (\"1410071322\" == mmh3(base64_py(body)))"

      - type: dsl
        name: "MCMS"
        dsl:
          - "status_code==200 && (\"1464851260\" == mmh3(base64_py(body)))"

      - type: dsl
        name: "Apache ShardingSphere ElasticJob-UI"
        dsl:
          - "status_code==200 && (\"816588900\" == mmh3(base64_py(body)))"

      - type: dsl
        name: "SolarView Compact"
        dsl:
          - "status_code==200 && (\"-244067125\" == mmh3(base64_py(body)))"

      - type: dsl
        name: "Rukovoditel"
        dsl:
          - "status_code==200 && (\"-1499940355\" == mmh3(base64_py(body)))"

      - type: dsl
        name: "RaspAP"
        dsl:
          - "status_code==200 && (\"-1465760059\" == mmh3(base64_py(body)))"

      - type: dsl
        name: "VMware Workspace ONE Access"
        dsl:
          - "status_code==200 && (\"-1250474341\" == mmh3(base64_py(body)))"

      - type: dsl
        name: "Hitachi Pentaho Business Analytics Server"
        dsl:
          - "status_code==200 && (\"1749354953\" == mmh3(base64_py(body)))"

      - type: dsl
        name: "Zimbra Collaboration Suite"
        dsl:
          - "status_code==200 && (\"1624375939\" == mmh3(base64_py(body)))"

      - type: dsl
        name: "VMware"
        dsl:
          - "status_code==200 && (\"-1250474341\" == mmh3(base64_py(body)))"

      - type: dsl
        name: "Wavlink"
        dsl:
          - "status_code==200 && (\"-1350437236\" == mmh3(base64_py(body)))"

      - type: dsl
        name: "Likeshop"
        dsl:
          - "status_code==200 && (\"874152924\" == mmh3(base64_py(body)))"

      - type: dsl
        name: "Fortra GoAnywhere MFT"
        dsl:
          - "status_code==200 && (\"1170495932\" == mmh3(base64_py(body)))"

      - type: dsl
        name: "GoAnywhere"
        dsl:
          - "status_code==200 && (\"1828756398\" == mmh3(base64_py(body)))"

      - type: dsl
        name: "GoAnywhere Web Client"
        dsl:
          - "status_code==200 && (\"1484947000\" == mmh3(base64_py(body)))"

      - type: dsl
        name: "Qlik Sense Enterprise"
        dsl:
          - "status_code==200 && (\"-74348711\" == mmh3(base64_py(body)))"

      - type: dsl
        name: "VertaAI ModelDB"
        dsl:
          - "status_code==200 && (\"-2097033750\" == mmh3(base64_py(body)))"

      - type: dsl
        name: "Gibbon"
        dsl:
          - "status_code==200 && (\"-165631681\" == mmh3(base64_py(body)))"

      - type: dsl
        name: "Squide"
        dsl:
          - "status_code==200 && (\"1099097618\" == mmh3(base64_py(body)))"

      - type: dsl
        name: "Axigen WebMail"
        dsl:
          - "status_code==200 && (\"-1247684400\" == mmh3(base64_py(body)))"

      - type: dsl
        name: "Ivanti Endpoint Manager Mobile (EPMM)"
        dsl:
          - "status_code==200 && (\"362091310\" == mmh3(base64_py(body)))"

      - type: dsl
        name: "Dolibarr"
        dsl:
          - "status_code==200 && (\"440258421\" == mmh3(base64_py(body)))"


      - type: dsl
        name: "Microweber"
        dsl:
          - "status_code==200 && (\"780351152\" == mmh3(base64_py(body)))"

      - type: dsl
        name: "CData RSB Connect"
        dsl:
          - "status_code==200 && (\"163538942\" == mmh3(base64_py(body)))"

      - type: dsl
        name: "Kyocera TASKalfa printer"
        dsl:
          - "status_code==200 && (\"-50306417\" == mmh3(base64_py(body)))"

      - type: dsl
        name: "Gibbon"
        dsl:
          - "status_code==200 && (\"-165631681\" == mmh3(base64_py(body)))"

      - type: dsl
        name: "PMB"
        dsl:
          - "status_code==200 && (\"1469328760\" == mmh3(base64_py(body)))"

      - type: dsl
        name: "Jorani"
        dsl:
          - "status_code==200 && (\"-2032163853\" == mmh3(base64_py(body)))"

      - type: dsl
        name: "NocoDB version"
        dsl:
          - "status_code==200 && (\"-2017596142\" == mmh3(base64_py(body)))"

      - type: dsl
        name: "D-Link D-View"
        dsl:
          - "status_code==200 && (\"-1317621215\" == mmh3(base64_py(body)))"

      - type: dsl
        name: "JeecgBoot"
        dsl:
          - "status_code==200 && (\"1380908726\" == mmh3(base64_py(body)))"

      - type: dsl
        name: "CraftCMS"
        dsl:
          - "status_code==200 && (\"-47932290\" == mmh3(base64_py(body)))"

      - type: dsl
        name: "Structurizr on-premises"
        dsl:
          - "status_code==200 && (\"1199592666\" == mmh3(base64_py(body)))"

      - type: dsl
        name: "Label Studio"
        dsl:
          - "status_code==200 && (\"-1649949475\" == mmh3(base64_py(body)))"

      - type: dsl
        name: "Fortra GoAnywhere MFT"
        dsl:
          - "status_code==200 && (\"1484947000\" == mmh3(base64_py(body)))"

      - type: dsl
        name: "Web2py URL"
        dsl:
          - "status_code==200 && (\"-1680052984\" == mmh3(base64_py(body)))"

      - type: dsl
        name: "MOVEit Transfer"
        dsl:
          - "status_code==200 && (\"989289239\" == mmh3(base64_py(body)))"

      - type: dsl
        name: "SysAid Server"
        dsl:
          - "status_code==200 && (\"1540720428\" == mmh3(base64_py(body)))"

      - type: dsl
        name: "Hestiacp"
        dsl:
          - "status_code==200 && (\"-476299640\" == mmh3(base64_py(body)))"

      - type: dsl
        name: "Anyscale Ray"
        dsl:
          - "status_code==200 && (\"463802404\" == mmh3(base64_py(body)))"

      - type: dsl
        name: "MajorDoMo"
        dsl:
          - "status_code==200 && (\"1903390397\" == mmh3(base64_py(body)))"

      - type: dsl
        name: "Zimbra Collaboration Suite"
        dsl:
          - "status_code==200 && (\"475145467\" == mmh3(base64_py(body)))"

      - type: dsl
        name: "SonicWall GMS and Analytics Web Services"
        dsl:
          - "status_code==200 && (\"-1381126564\" == mmh3(base64_py(body)))"

      - type: dsl
        name: "TimeKeeper by FSMLabs"
        dsl:
          - "status_code==200 && (\"2134367771\" == mmh3(base64_py(body)))"


      - type: dsl
        name: "IceWarp Webmail Server"
        dsl:
          - "status_code==200 && (\"2144485375\" == mmh3(base64_py(body)))"

      - type: dsl
        name: "MobileIron Core"
        dsl:
          - "status_code==200 && (\"362091310\" == mmh3(base64_py(body)))"

      - type: dsl
        name: "Flatpress"
        dsl:
          - "status_code==200 && (\"-1189292869\" == mmh3(base64_py(body)))"

      - type: dsl
        name: "Ray Static File"
        dsl:
          - "status_code==200 && (\"463802404\" == mmh3(base64_py(body)))"

      - type: dsl
        name: "SysAid Help Desk"
        dsl:
          - "status_code==200 && (\"1540720428\" == mmh3(base64_py(body)))"

      - type: dsl
        name: "Dahua Security"
        dsl:
          - "status_code==200 && (\"2019488876\" == mmh3(base64_py(body)))"

      - type: dsl
        name: "ThinVNC"
        dsl:
          - "status_code==200 && (\"-1414548363\" == mmh3(base64_py(body)))"

      - type: dsl
        name: "qdPM"
        dsl:
          - "status_code==200 && (\"762074255\" == mmh3(base64_py(body)))"

      - type: dsl
        name: "Virtua Software Cobranca"
        dsl:
          - "status_code==200 && (\"876876147\" == mmh3(base64_py(body)))"

      - type: dsl
        name: "Cachet"
        dsl:
          - "status_code==200 && (\"-1606065523\" == mmh3(base64_py(body)))"

      - type: dsl
        name: "GenieACS"
        dsl:
          - "status_code==200 && (\"-2098066288\" == mmh3(base64_py(body)))"

      - type: dsl
        name: "Redash Setup Configuration"
        dsl:
          - "status_code==200 && (\"698624197\" == mmh3(base64_py(body)))"

      - type: dsl
        name: "Apache Superset"
        dsl:
          - "status_code==200 && (\"1582430156\" == mmh3(base64_py(body)))"

      - type: dsl
        name: "Revive Adserver"
        dsl:
          - "status_code==200 && (\"106844876\" == mmh3(base64_py(body)))"

      - type: dsl
        name: "Hikvision IP camera NVR"
        dsl:
          - "status_code==200 && (\"999357577\" == mmh3(base64_py(body)))"

      - type: dsl
        name: "Agentejo Cockpit"
        dsl:
          - "status_code==200 && (\"688609340\" == mmh3(base64_py(body)))"

      - type: dsl
        name: "Apache Kylin"
        dsl:
          - "status_code==200 && (\"-186961397\" == mmh3(base64_py(body)))"

      - type: dsl
        name: "IBM Maximo Asset Management"
        dsl:
          - "status_code==200 && (\"-399298961\" == mmh3(base64_py(body)))"

      - type: dsl
        name: "Monstra CMS"
        dsl:
          - "status_code==200 && (\"419828698\" == mmh3(base64_py(body)))"

      - type: dsl
        name: "Western Digital MyCloud NAS"
        dsl:
          - "status_code==200 && (\"-1074357885\" == mmh3(base64_py(body)))"

      - type: dsl
        name: "FileCatalyst"
        dsl:
          - "status_code==200 && (\"-1599943282\" == mmh3(base64_py(body)))"

      - type: dsl
        name: "Veeam Service Provider Console"
        dsl:
          - "status_code==200 && (\"-1728967963\" == mmh3(base64_py(body)))"

      - type: dsl
        name: "mooSocial"
        dsl:
          - "status_code==200 && (\"702863115\" == mmh3(base64_py(body)))"

      - type: dsl
        name: "n8n"
        dsl:
          - "status_code==200 && (\"-831756631\" == mmh3(base64_py(body)))"

      - type: dsl
        name: "umami"
        dsl:
          - "status_code==200 && (\"-130447705\" == mmh3(base64_py(body)))"

      - type: dsl
        name: "snowflake"
        dsl:
          - "status_code==200 && (\"307296554\" == mmh3(base64_py(body)))"

      - type: dsl
<<<<<<< HEAD
        name: "ic-realtime"
        dsl:
          - "status_code==200 && (\"2019488876\" == mmh3(base64_py(body)))"
=======
        name: "lorex"
        dsl:
          - "status_code==200 && (\"1653394551\" == mmh3(base64_py(body)))"
>>>>>>> 04db84b4

    extractors:
      - type: dsl
        dsl:
          - 'mmh3(base64_py(body))'
# digest: 490a0046304402205cb34f4133d517497e2ca84e04155f515599832c8140013750504b829e85835002202b05a3eeffc3f285d36aef7cd972b21d83b9307082208fb8b054639b86826a54:922c64590222798bb761d5b6d8e72950<|MERGE_RESOLUTION|>--- conflicted
+++ resolved
@@ -3757,15 +3757,14 @@
           - "status_code==200 && (\"307296554\" == mmh3(base64_py(body)))"
 
       - type: dsl
-<<<<<<< HEAD
         name: "ic-realtime"
         dsl:
           - "status_code==200 && (\"2019488876\" == mmh3(base64_py(body)))"
-=======
+
+      - type: dsl
         name: "lorex"
         dsl:
           - "status_code==200 && (\"1653394551\" == mmh3(base64_py(body)))"
->>>>>>> 04db84b4
 
     extractors:
       - type: dsl
