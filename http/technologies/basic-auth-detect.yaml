id: basic-auth-detect

info:
  name: Basic Auth Detection
  author: w4cky_,bhutch
  severity: info
  metadata:
    max-request: 1
  tags: tech,basic-auth

http:
  - method: GET
    path:
      - "{{BaseURL}}"

    matchers-condition: and
    matchers:
      - type: status
        status:
          - 401

<<<<<<< HEAD
      - type: regex
        regex:
          - "(?i)www-authenticate: basic"
        part: header

    extractors:
      - type: regex
        part: header
        group: 1
        regex:
          - '(?i)www-authenticate: (basic.*)\r\n'
=======
      - type: word
        words:
          - "Www-Authenticate:"
        part: header

# digest: 4a0a0047304502210092e758850720e58897739f47f9a907633c5c61556342eff79cbddbdc5ba206f602205ca68d04fd3576fca190cabbe15d8f61b837e0cee7ade1c0887d32f1d38aac04:922c64590222798bb761d5b6d8e72950
>>>>>>> e6c20a24
<|MERGE_RESOLUTION|>--- conflicted
+++ resolved
@@ -19,7 +19,6 @@
         status:
           - 401
 
-<<<<<<< HEAD
       - type: regex
         regex:
           - "(?i)www-authenticate: basic"
@@ -31,11 +30,5 @@
         group: 1
         regex:
           - '(?i)www-authenticate: (basic.*)\r\n'
-=======
-      - type: word
-        words:
-          - "Www-Authenticate:"
-        part: header
 
-# digest: 4a0a0047304502210092e758850720e58897739f47f9a907633c5c61556342eff79cbddbdc5ba206f602205ca68d04fd3576fca190cabbe15d8f61b837e0cee7ade1c0887d32f1d38aac04:922c64590222798bb761d5b6d8e72950
->>>>>>> e6c20a24
+# digest: 4a0a0047304502210092e758850720e58897739f47f9a907633c5c61556342eff79cbddbdc5ba206f602205ca68d04fd3576fca190cabbe15d8f61b837e0cee7ade1c0887d32f1d38aac04:922c64590222798bb761d5b6d8e72950