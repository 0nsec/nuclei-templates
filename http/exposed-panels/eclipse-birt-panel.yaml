--- conflicted
+++ resolved
@@ -13,11 +13,7 @@
     - https://eclipse.github.io/birt-website/
   metadata:
     max-request: 2
-<<<<<<< HEAD
-    verified: "true"
-=======
     verified: true
->>>>>>> 43f5e35b
     shodan-query: title:"Eclipse BIRT Home"
     google-query: intitle:"Eclipse BIRT Home"
   tags: panel,eclipsebirt,detect
