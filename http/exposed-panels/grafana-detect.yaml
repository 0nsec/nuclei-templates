--- conflicted
+++ resolved
@@ -2,11 +2,7 @@
 
 info:
   name: Grafana Login Panel - Detect
-<<<<<<< HEAD
-  author: organiccrap,bhutch
-=======
-  author: organiccrap,AdamCrosser
->>>>>>> e63d1ec4
+  author: organiccrap,AdamCrosser,bhutch
   severity: info
   description: Grafana login panel was detected.
   classification:
