--- conflicted
+++ resolved
@@ -1,40 +1,29 @@
-id: photoprism-panel
-
-info:
-  name: PhotoPrism Panel - Detect
-  author: rxerium,ritikchaddha
-  severity: info
-  description: |
-    PhotoPrism is an AI-powered photos app for the decentralized web. This template detects the presence of PhotoPrism login panel.
-  reference:
-    - https://docs.photoprism.app/getting-started/
-  metadata:
-    verified: true
-    max-request: 1
-    shodan-query: title:"PhotoPrism"
-    fofa-query: title="PhotoPrism"
-  tags: photoprism,panel,login,detect
-
-http:
-  - method: GET
-    path:
-      - "{{BaseURL}}/library/login"
-
-    matchers:
-<<<<<<< HEAD
-      - type: dsl
-        dsl:
-          - 'status_code == 200'
-          - 'contains_all(body, "PhotoPrism", "login")'
-        condition: and
-=======
-      - type: word
-        part: body
-        words:
-          - "<title>PhotoPrism</title>"
-
-      - type: status
-        status:
-          - 200
-# digest: 4a0a00473045022058d585a50ca821d80940770f959d8ad01813254a43d0ed4216d5ffd09b4e63020221009cfdf4fac93e08d0a4036eef0001fc65a8efb791a34c077fdbf0bb457520b364:922c64590222798bb761d5b6d8e72950
->>>>>>> 58abf339
+id: photoprism-panel
+
+info:
+  name: PhotoPrism Panel - Detect
+  author: rxerium,ritikchaddha
+  severity: info
+  description: |
+    PhotoPrism is an AI-powered photos app for the decentralized web. This template detects the presence of PhotoPrism login panel.
+  reference:
+    - https://docs.photoprism.app/getting-started/
+  metadata:
+    verified: true
+    max-request: 1
+    shodan-query: title:"PhotoPrism"
+    fofa-query: title="PhotoPrism"
+  tags: photoprism,panel,login,detect
+
+http:
+  - method: GET
+    path:
+      - "{{BaseURL}}/library/login"
+
+    matchers:
+
+      - type: dsl
+        dsl:
+          - 'status_code == 200'
+          - 'contains_all(body, "PhotoPrism", "login")'
+        condition: and