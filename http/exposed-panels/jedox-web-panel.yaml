id: jedox-web-panel

info:
  name: Jedox Web Login Panel - Detect
  author: Team Syslifters / Christoph MAHRL,Aron MOLNAR,Patrick PIRKER,Michael WEDL
  severity: info
  description: |
    Jedox is an Enterprise Performance Management software which is used for planning, analytics and reporting  in finance and other areas such as sales, human resources and procurement.
  reference:
    - https://www.jedox.com
  metadata:
    max-request: 2
<<<<<<< HEAD
    verified: "true"
=======
    verified: true
>>>>>>> 43f5e35b
    shodan-query: title:"Jedox Web - Login"
    google-query: intitle:"Jedox Web Login"
  tags: panel,jedox,detect

http:
  - method: GET
    path:
      - "{{BaseURL}}"
      - "{{BaseURL}}/ui/login/"

    stop-at-first-match: true
    host-redirects: true
    max-redirects: 2
    matchers-condition: and
    matchers:
      - type: word
        part: body
        words:
          - "Jedox Web - Login"
          - "guide-jedox-software"
        condition: or

      - type: status
        status:
          - 200<|MERGE_RESOLUTION|>--- conflicted
+++ resolved
@@ -10,11 +10,7 @@
     - https://www.jedox.com
   metadata:
     max-request: 2
-<<<<<<< HEAD
-    verified: "true"
-=======
     verified: true
->>>>>>> 43f5e35b
     shodan-query: title:"Jedox Web - Login"
     google-query: intitle:"Jedox Web Login"
   tags: panel,jedox,detect
