id: phpinfo-files

info:
  name: PHPinfo Page - Detect
  author: pdteam,daffainfo,meme-lord,dhiyaneshDK,wabafet,mastercho
  severity: low
  description: |
    PHPinfo page was detected. The output of the phpinfo() command can reveal sensitive and detailed PHP environment information.
  remediation: Remove PHP Info pages from publicly accessible sites, or restrict access to authorized users only.
  classification:
    cwe-id: CWE-200
  metadata:
    max-request: 25
  tags: config,exposure,phpinfo

http:
  - method: GET
    path:
<<<<<<< HEAD
      - "{{BaseURL}}/php.php"
      - "{{BaseURL}}/php2.php"
      - "{{BaseURL}}/phpinfo.php"
      - "{{BaseURL}}/info.php"
      - "{{BaseURL}}/infophp.php"
      - "{{BaseURL}}/php_info.php"
      - "{{BaseURL}}/test.php"
      - "{{BaseURL}}/i.php"
      - "{{BaseURL}}/p.php"
      - "{{BaseURL}}/pi.php"
      - "{{BaseURL}}/asdf.php"
      - "{{BaseURL}}/pinfo.php"
      - "{{BaseURL}}/phpversion.php"
      - "{{BaseURL}}/time.php"
      - "{{BaseURL}}/index.php"
      - "{{BaseURL}}/temp.php"
      - "{{BaseURL}}/inf0.php"
      - "{{BaseURL}}/old_phpinfo.php"
      - "{{BaseURL}}/infos.php"
      - "{{BaseURL}}/linusadmin-phpinfo.php"
      - "{{BaseURL}}/php-info.php"
      - "{{BaseURL}}/dashboard/phpinfo.php"
      - "{{BaseURL}}/_profiler/phpinfo.php"
      - "{{BaseURL}}/_profiler/phpinfo"
      - "{{BaseURL}}/?phpinfo=1"
      - "{{BaseURL}}/l.php?act=phpinfo"
=======
      - "{{BaseURL}}{{paths}}"
    payloads:
      paths:
        - "/php.php"
        - "/php2.php"
        - "/phpinfo.php"
        - "/info.php"
        - "/infophp.php"
        - "/php_info.php"
        - "/test.php"
        - "/i.php"
        - "/p.php"
        - "/pi.php"
        - "/asdf.php"
        - "/pinfo.php"
        - "/phpversion.php"
        - "/time.php"
        - "/index.php"
        - "/temp.php"
        - "/old_phpinfo.php"
        - "/infos.php"
        - "/linusadmin-phpinfo.php"
        - "/php-info.php"
        - "/dashboard/phpinfo.php"
        - "/_profiler/phpinfo.php"
        - "/_profiler/phpinfo"
        - "/?phpinfo=1"
        - "/l.php?act=phpinfo"
>>>>>>> 04204284

    stop-at-first-match: true

    matchers-condition: and
    matchers:
      - type: word
        part: body
        words:
          - "PHP Extension"
          - "PHP Version"
        condition: and

      - type: status
        status:
          - 200

    extractors:
      - type: regex
        part: body
        group: 1
        regex:
          - '>PHP Version <\/td><td class="v">([0-9.]+)'
# digest: 4a0a0047304502210099232841cdc5c231ae3d676d8a93bdf005460495483757f8fc3716bc033b481a02202dacf40e940a66680b41af4802eb37a6e470d949904241b26612ba281013e422:922c64590222798bb761d5b6d8e72950<|MERGE_RESOLUTION|>--- conflicted
+++ resolved
@@ -16,34 +16,6 @@
 http:
   - method: GET
     path:
-<<<<<<< HEAD
-      - "{{BaseURL}}/php.php"
-      - "{{BaseURL}}/php2.php"
-      - "{{BaseURL}}/phpinfo.php"
-      - "{{BaseURL}}/info.php"
-      - "{{BaseURL}}/infophp.php"
-      - "{{BaseURL}}/php_info.php"
-      - "{{BaseURL}}/test.php"
-      - "{{BaseURL}}/i.php"
-      - "{{BaseURL}}/p.php"
-      - "{{BaseURL}}/pi.php"
-      - "{{BaseURL}}/asdf.php"
-      - "{{BaseURL}}/pinfo.php"
-      - "{{BaseURL}}/phpversion.php"
-      - "{{BaseURL}}/time.php"
-      - "{{BaseURL}}/index.php"
-      - "{{BaseURL}}/temp.php"
-      - "{{BaseURL}}/inf0.php"
-      - "{{BaseURL}}/old_phpinfo.php"
-      - "{{BaseURL}}/infos.php"
-      - "{{BaseURL}}/linusadmin-phpinfo.php"
-      - "{{BaseURL}}/php-info.php"
-      - "{{BaseURL}}/dashboard/phpinfo.php"
-      - "{{BaseURL}}/_profiler/phpinfo.php"
-      - "{{BaseURL}}/_profiler/phpinfo"
-      - "{{BaseURL}}/?phpinfo=1"
-      - "{{BaseURL}}/l.php?act=phpinfo"
-=======
       - "{{BaseURL}}{{paths}}"
     payloads:
       paths:
@@ -61,6 +33,7 @@
         - "/pinfo.php"
         - "/phpversion.php"
         - "/time.php"
+        - "/inf0.php"
         - "/index.php"
         - "/temp.php"
         - "/old_phpinfo.php"
@@ -72,7 +45,6 @@
         - "/_profiler/phpinfo"
         - "/?phpinfo=1"
         - "/l.php?act=phpinfo"
->>>>>>> 04204284
 
     stop-at-first-match: true
 
