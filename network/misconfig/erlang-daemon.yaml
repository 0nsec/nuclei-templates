id: erlang-daemon

info:
  name: Erlang Port Mapper Daemon
  author: pussycat0x
  severity: low
  description: |
    The erlang port mapper daemon is used to coordinate distributed erlang instances. His job is to keep track of which node name listens on which address. Hence, epmd map symbolic node names to machine addresses.
  reference:
    - https://nmap.org/nsedoc/scripts/epmd-info.html
    - https://book.hacktricks.xyz/network-services-pentesting/4369-pentesting-erlang-port-mapper-daemon-epmd
    - https://medium.com/@_sadshade/couchdb-erlang-and-cookies-rce-on-default-settings-b1e9173a4bcd
  metadata:
    max-request: 1
    shodan-query: product:"Erlang Port Mapper Daemon"
<<<<<<< HEAD
  tags: network,misconfig,demon,enum,erlang,epmd
=======
    verified: "true"
  tags: demon,enum,erlang,epmd
>>>>>>> 5c4205db

tcp:
  - inputs:
      - data: "\x00\x01\x6e"

    host:
      - "{{Hostname}}"
    port: 4369

    extractors:
      - type: dsl
        name: default-instances
        dsl:
          - trim(raw, '[ ]')
# digest: 4b0a00483046022100dc9666017ffc225b1d8284359be451b3ff8409b29241f6806a2ea7ba840fbf70022100cb3c6a82b0c0da5e1f001f57b52919217b74132624d4d09fed89a074be0a1e16:922c64590222798bb761d5b6d8e72950<|MERGE_RESOLUTION|>--- conflicted
+++ resolved
@@ -13,12 +13,8 @@
   metadata:
     max-request: 1
     shodan-query: product:"Erlang Port Mapper Daemon"
-<<<<<<< HEAD
-  tags: network,misconfig,demon,enum,erlang,epmd
-=======
-    verified: "true"
+    verified: true
   tags: demon,enum,erlang,epmd
->>>>>>> 5c4205db
 
 tcp:
   - inputs:
