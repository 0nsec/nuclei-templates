--- conflicted
+++ resolved
@@ -2037,7 +2037,6 @@
         dsl:
           - "status_code==200 && (\"-1000719429\" == mmh3(base64_py(body)))"
       - type: dsl
-<<<<<<< HEAD
         name: "Selea ANPR Camera"
         dsl:
           - "status_code==200 && (\"-41369781\" == mmh3(base64_py(body)))"
@@ -2045,8 +2044,6 @@
         name: "Selea CarPlateServer"
         dsl:
           - "status_code==200 && (\"-656528622\" == mmh3(base64_py(body)))"
-=======
         name: "KevinLAB"
         dsl:
-          - "status_code==200 && (\"-1650202746\" == mmh3(base64_py(body)))"
->>>>>>> 1a21d46b
+          - "status_code==200 && (\"-1650202746\" == mmh3(base64_py(body)))"