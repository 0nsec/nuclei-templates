--- conflicted
+++ resolved
@@ -126,15 +126,12 @@
           - ".hwwsdns.cn"
           - ".yunduncname.com"
 
-<<<<<<< HEAD
   - name: "{{FQDN}}"
     type: NS
     recursion: true
     retries: 5
     class: inet
     matchers:
-=======
->>>>>>> 1eaacde2
       - type: word
         name: knownsec-ns
         words:
