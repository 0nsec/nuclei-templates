--- conflicted
+++ resolved
@@ -18,10 +18,7 @@
 requests:
   - method: GET
     path:
-<<<<<<< HEAD
-=======
       - "{{BaseURL}}"
->>>>>>> af32130b
       - "{{BaseURL}}/?s={{randstr}}&c={{randstr}}&a={{randstr}}&m={{randstr}}"
 
     stop-at-first-match: true
