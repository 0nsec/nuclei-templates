--- conflicted
+++ resolved
@@ -1380,7 +1380,6 @@
         }
     },
     {
-<<<<<<< HEAD
         "author": "noraj",
         "links": {
             "github": "https://github.com/noraj",
@@ -1389,8 +1388,7 @@
             "website": "https://pwn.by/noraj",
             "email": ""
         }
-    },
-=======
+    },{
         "author": "mabdullah22",
         "links": {
             "github": "https://www.github.com/maabdullah22",
@@ -1400,6 +1398,4 @@
             "email": ""
         }
     }
-
->>>>>>> 654e928b
 ]