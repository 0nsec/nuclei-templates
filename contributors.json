--- conflicted
+++ resolved
@@ -1450,7 +1450,6 @@
         }
     },
     {
-<<<<<<< HEAD
         "author": "rxerium",
         "links": {
             "github": "https://www.github.com/rxerium",
@@ -1458,7 +1457,8 @@
             "linkedin": "",
             "website": "https://rxerium.com",
             "email": "rishi@rxerium.com"
-=======
+    },
+    {
         "author": "edoardottt",
         "links": {
             "github": "https://github.com/edoardottt",
@@ -1466,7 +1466,7 @@
             "linkedin": "https://www.linkedin.com/in/edoardoottavianelli/",
             "website": "https://edoardoottavianelli.it/",
             "email": ""
->>>>>>> 74f9e6f9
-        }
+
+    }
     }
 ]