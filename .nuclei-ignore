--- conflicted
+++ resolved
@@ -26,11 +26,7 @@
 
 files:
   - http/cves/2019/CVE-2019-14696.yaml
-<<<<<<< HEAD
-  - http/cves/2020/CVE-2020-28351.yaml
-=======
   - http/cves/2020/CVE-2020-2036.yaml
->>>>>>> af1c3021
   - http/cves/2021/CVE-2021-28164.yaml
   - http/fuzzing/wordpress-themes-detect.yaml
   - http/fuzzing/mdb-database-file.yaml
