--- conflicted
+++ resolved
@@ -20,25 +20,17 @@
         Referer: {{BaseURL}}
         content-type: application/json
 
-<<<<<<< HEAD
-        {"user":"admin","password":"{{grafana_password}}"}
-=======
         {"user":"{{username}}","password":"{{password}}"}
->>>>>>> 1caf1340
 
     attack: pitchfork
     payloads:
       username:
         - admin
         - admin
-
-<<<<<<< HEAD
-=======
       password:
         - prom-operator
         - admin
 
->>>>>>> 1caf1340
     matchers-condition: and
     matchers:
       - type: word
