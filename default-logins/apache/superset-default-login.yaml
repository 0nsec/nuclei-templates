id: apache-superset-default-login

info:
  name: Apache Superset Default Login
  author: dhiyaneshDK
  severity: high
  reference: https://github.com/detectify/ugly-duckling/blob/master/modules/crowdsourced/apache-superset-default-credentials.json
  tags: apache, default-login

requests:
  - raw:
      - |
        GET /login/ HTTP/1.1
        Host: {{Hostname}}
        Origin: {{BaseURL}}

      - |
        POST /login/ HTTP/1.1
        Host: {{Hostname}}
        Origin: {{BaseURL}}
        Content-Type: application/x-www-form-urlencoded
        Referer: {{BaseURL}}/admin/airflow/login

<<<<<<< HEAD
        csrf_token={{csrf_token}}&username=admin&password=admin
=======
        csrf_token={{csrf_token}}&username={{username}}&password={{password}}

    attack: pitchfork
    payloads:
      username:
        - admin
      password:
        - admin
>>>>>>> 1caf1340

    extractors:
      - type: regex
        name: csrf_token
        group: 1
        part: body
        internal: true
        regex:
          - 'value="(.*?)">'

    matchers-condition: and
    matchers:
      - type: word
        part: body
        condition: and
        words:
          - '<title>Redirecting...</title>'
          - '<h1>Redirecting...</h1'
          - '<a href="/">'

      - type: word
        part: header
        words:
          - 'session'

      - type: status
        status:
          - 302<|MERGE_RESOLUTION|>--- conflicted
+++ resolved
@@ -21,9 +21,6 @@
         Content-Type: application/x-www-form-urlencoded
         Referer: {{BaseURL}}/admin/airflow/login
 
-<<<<<<< HEAD
-        csrf_token={{csrf_token}}&username=admin&password=admin
-=======
         csrf_token={{csrf_token}}&username={{username}}&password={{password}}
 
     attack: pitchfork
@@ -32,7 +29,6 @@
         - admin
       password:
         - admin
->>>>>>> 1caf1340
 
     extractors:
       - type: regex
