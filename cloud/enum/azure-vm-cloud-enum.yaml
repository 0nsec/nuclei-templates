--- conflicted
+++ resolved
@@ -8,12 +8,8 @@
     Searches for Azure virtual machines via their registered DNS names.
   metadata:
     verified: true
-<<<<<<< HEAD
   tags: cloud,cloud-enum,azure,fuzz
-=======
-    max-request: 1
-  tags: cloud,cloud-enum,azure
->>>>>>> b0a5d26e
+
 
 self-contained: true
 
