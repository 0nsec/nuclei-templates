id: azure-vm-cloud-enum

info:
  name: Azure Virtual Machines - Cloud Enumeration
  author: initstring
  severity: info
  description: |
    Searches for Azure virtual machines via their registered DNS names.
  metadata:
    verified: true
<<<<<<< HEAD
  tags: cloud,enum,cloud-enum,azure
=======
  tags: cloud,cloud-enum,azure,fuzz

>>>>>>> 5c4205db

self-contained: true

variables:
  BaseDNS: "cloudapp.azure.com"
  regionname:
    - eastasia
    - southeastasia
    - centralus
    - eastus
    - eastus2
    - westus
    - northcentralus
    - southcentralus
    - northeurope
    - westeurope
    - japanwest
    - japaneast
    - brazilsouth
    - australiaeast
    - australiasoutheast
    - southindia
    - centralindia
    - westindia
    - canadacentral
    - canadaeast
    - uksouth
    - ukwest
    - westcentralus
    - westus2
    - koreacentral
    - koreasouth
    - francecentral
    - francesouth
    - australiacentral
    - australiacentral2
    - southafricanorth
    - southafricawest

dns:
  - name: "{{wordlist}}.{{regionname}}.{{BaseDNS}}"
    type: A
    class: inet

    recursion: true

    attack: batteringram

    matchers:
      - type: word
        part: answer
        words:
          - "IN\tA"
# digest: 4b0a00483046022100f91b6621181f8a7317c1ffc179ec2b81e33c8dd0dd28cc4871b13ffbb794ce84022100e7424a97fab1f6b745d735e7dad8f13b08ad36732b24216ae2826611af634318:922c64590222798bb761d5b6d8e72950<|MERGE_RESOLUTION|>--- conflicted
+++ resolved
@@ -8,12 +8,7 @@
     Searches for Azure virtual machines via their registered DNS names.
   metadata:
     verified: true
-<<<<<<< HEAD
-  tags: cloud,enum,cloud-enum,azure
-=======
-  tags: cloud,cloud-enum,azure,fuzz
-
->>>>>>> 5c4205db
+  tags: cloud,cloud-enum,azure,fuzz,enum
 
 self-contained: true
 
