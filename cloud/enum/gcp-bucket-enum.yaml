--- conflicted
+++ resolved
@@ -8,12 +8,7 @@
     Searches for open and protected buckets in GCP.
   metadata:
     verified: true
-<<<<<<< HEAD
   tags: cloud,enum,cloud-enum,gcp
-=======
-    max-request: 1
-  tags: cloud,cloud-enum,gcp
->>>>>>> 5c4205db
 
 self-contained: true
 
