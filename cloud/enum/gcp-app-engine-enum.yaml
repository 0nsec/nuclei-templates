--- conflicted
+++ resolved
@@ -8,12 +8,7 @@
     Searches for App Engine Apps in GCP.
   metadata:
     verified: true
-<<<<<<< HEAD
   tags: enum,cloud,cloud-enum,gcp
-=======
-    max-request: 1
-  tags: cloud,cloud-enum,gcp
->>>>>>> 5c4205db
 
 self-contained: true
 
