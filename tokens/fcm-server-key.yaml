id: fcm-server-key

info:
  name: FCM Server Key
  author: Abss (@absshax)
  severity: high

  # Reference:- https://abss.me/posts/fcm-takeover

requests:
  - method: GET
    path:
      - "{{BaseURL}}"

    extractors:
      - type: regex
        part: body
        regex:
<<<<<<< HEAD
          - "AAAA[a-zA-Z0-9_-]{7}:[a-zA-Z0-9_-]{140}"
=======
          - "AAAA[a-zA-Z0-9_-]{7}:[a-zA-Z0-9_-]{140}" # FCM Project Credentials
>>>>>>> 9b3d9568
<|MERGE_RESOLUTION|>--- conflicted
+++ resolved
@@ -16,8 +16,4 @@
       - type: regex
         part: body
         regex:
-<<<<<<< HEAD
-          - "AAAA[a-zA-Z0-9_-]{7}:[a-zA-Z0-9_-]{140}"
-=======
-          - "AAAA[a-zA-Z0-9_-]{7}:[a-zA-Z0-9_-]{140}" # FCM Project Credentials
->>>>>>> 9b3d9568
+          - "AAAA[a-zA-Z0-9_-]{7}:[a-zA-Z0-9_-]{140}" # FCM Project Credentials